--- conflicted
+++ resolved
@@ -1,974 +1,209 @@
-*****************************************************************************
-*** Directories structure                                                 ***
-*****************************************************************************
-
-./readme.txt           - This file.
-./license.txt          - GPL3 license file.
-./exception.txt        - GPL3 exception file.
-./src/                 - ChibiOS/RT portable kernel source files.
-./src/include/         - ChibiOS/RT include files.
-./src/lib/             - ChibiOS/RT library code that can be included into
-                         user applications but is not part of the core system.
-                         The code in this directory is meant to be portable,
-                         generic and architecture independent.
-./src/templates/       - ChibiOS/RT non portable source templates, new ports
-                         are started by copying the templates into a new
-                         directory under ./demos/ and/or ./ports/.
-./ports/               - Architecture specific portable files.
-./demos/               - Demo programs for specific architectures/boards.
-./ext/                 - External libraries or other code not part of
-                         ChibiOS/RT but used in the demo applications.
-./test/                - Test code, used by some demos.
-./docs/src             - Documentation sources.
-./docs/rsc             - Documentation resources.
-./docs/Doxyfile        - Doxygen project file.
-./docs/index.html      - ChibiOS/RT documentation.
-                         The documentation is also available on the project
-                         web page: http://chibios.sourceforge.net/
-./docs/reports         - Test reports on the various targets.
-
-*****************************************************************************
-*** Current ports/demos                                                   ***
-*****************************************************************************
-Current ports under ./demos:
-
-ARM7-LPC214x-GCC       - ChibiOS/RT port for ARM7 LPC2148, the demo targets
-                         the Olimex LPC-P2148 board. This port can be easily
-                         modified for any processor into the LPC2000 family or
-                         other boards. The demo can be compiled using YAGARTO
-                         or any other GCC-based ARM toolchain. Full demo.
-ARM7-LPC214x-GCC-min   - Minimal demo for LPC214X.
-ARM7-LPC214x-G++       - Yet another LPC214X demo but this one is done using
-                         G++ in order to provide a C++ template project to the
-                         ChibiOS/RT users.
-ARM7-AT91SAM7X-GCC     - Port for Atmel AT91SAM7X256. The demo program targets
-                         the Olimex SAM7-EX256 board.
-ARM7-AT91SAM7X-WEB-GCC - Port for Atmel AT91SAM7X256. The web demo program
-                         targets the Olimex SAM7-EX256 board.
-ARMCM3-ST32F103-GCC    - ARM Cortex-M3 port. The demo targets the Olimex
-                         STM32-P103 board.
-AVR-AVRmega128-GCC     - Port on AVRmega128. A special thanks to Vladimir for
-                         the work done on the AVR port. The demo program
-                         targets the Olimex AVR-MT-128 mini terminal board.
-AVR-AT90CANx-GCC       - Port on AVR AT90CAN128, not tested on hardware yet. It
-                         ran correctly in the simulator.
-MSP430-MSP430x1611-GCC - Port on Texas Instruments MSP430F1611, the demo
-                         targets the Olimex MSP430-P1611 board.
-Win32-MinGW            - ChibiOS/RT simulator and demo into a WIN32 process,
-                         MinGW version.
-
-*****************************************************************************
-<<<<<<< HEAD
-*** Plans                                                                 ***
-*****************************************************************************
-
-- Evaluate other architectures for a possible ChibiOS/RT port. An important
-  selection parameter will be the availability of FOSS toolchains. Currently
-  we are evaluating the MicroBlaze.
-- Creation of a reduced ChibiOS/RT kernel targeted to lesser 8bit micros and
-  educational purposes, the name will probably be ChibiOS/SX, we are still
-  discussing it.
-- File System implementation as side project. Basic requirements: Thread safe,
-  concurrent accesses, proper buffers cache.
-
-*****************************************************************************
-*** Releases                                                              ***
-*****************************************************************************
-
-=======
-*** Releases                                                              ***
-*****************************************************************************
-
-*** 1.2.3 ***
-- FIX: Fixed C99-style variable declarations (bug 2792919).
-- FIX: Fixed instance of obsolete CH_USE_TERMINATE option in the C++ wrapper
-  (bug 2796065).
-- FIX: Insufficient stack allocated to the C++ LPC2148 demo (bug 2796069).
-- FIX: Fixed errors in events test case (bug 2796081).
-- CHANGE: Increased main stack size to 1KiB for all the ARMx demos, 2KiB for
-  the C++ LPC2148 demo. This should make things easier for unexperienced
-  users.
-
-*** 1.2.2 ***
-- FIX: Fixed macro in test.h (bug 2781176).
-- FIX: Fixed @file tag in sam7x_serial.c (bug 2788573).
-- FIX: Fixed sequence assertion in test.c (bug 2789377).
-- FIX: Fixed test_cpu_pulse() incorrect behavior (bug 2789383).
-- FIX: Fixed missing volatile modifier for p_time field in Thread structure
-  (bug 2789501).
-- CHANGE: Made the option CH_DBG_THREADS_PROFILING default to TRUE because it
-  is now required in order to execute the whole test suite. Note that this
-  option is very light so there is no real overhead in the system.
-- Added a (harmless) workaround to the Cortex-M3 startup file in order to
-  make the RIDE7 demo compile on an unmodified distribution.
-
-*** 1.2.1 ***
-- FIX: Fixed regression in MinGW demo (bug 2745153).
-- FIX: Fixed problem with the timeout constant TIME_IMMEDIATE (bug 2755170).
-- FIX: Fixed a problem in semaphores test case #2 (bug  2755195).
-- FIX: Removed unused list functions (bug 2755230).
-- FIX: Added the exception notes into the source headers (bug 2772129).
-- FIX: Added license notice to several files (bug 2772160).
-- FIX: Found new instances of the obsolete function chSysGetTime() in the
-  C++ wrapper and in the WEB demo (bug 2772237).
-
-*** 1.2.0 ***
-- Full test cycle and test reports updated.
-- NEW: Better separation between the port code and the system APIs, now an
-  architecture-specific "driver" contains all the port related code.
-  Port functions/macros are no more directly exposed as APIs to the user code.
-- NEW: Added a configuration option to enable nested system locks/unlocks.
-- NEW: Improved the interrupt handlers related code. Now interrupts are
-  handled in a very similar way in every architecture. See the "Concepts"
-  section and the "Writing interrupt handlers under ChibiOS/RT" article in the
-  documentation.
-- NEW: Added the chEvtSignal() and chEvtSignalI() APIs that allows direct
-  thread signaling, much more efficient that chEvtBroadcast() when the target
-  is a known single thread.
-- NEW: Added a configuration option that enables the priority enqueuing on
-  semaphores. It is defaulted to off because usually semaphores are used for
-  I/O related tasks without hard realtime requirements.
-- NEW: Now the all the options in chconf.h and the various driver headers
-  can be overridden externally, as example from within the Makefile.
-  The options are no mode a simple define but a define with an assigned
-  TRUE/FALSE value within an #ifndef block.
-- NEW: Idle thread hook macro added to the configuration file.
-- NEW: Changed the ARM7 and Cortex-M3 startup files, now the action when
-  the main() function returns can be overridden by redefining the symbol
-  MainExitHandler.
-- NEW: Mailboxes (asynchronous messages) subsystem and test cases added.
-- NEW: Most APIs with a timeout specification now accept the constant
-  TIME_IMMEDIATE (-1) that triggers an immediate timeout when trying to enter
-  a sleep state.
-- NEW: Mode flexible debug configuration options, removed the old CH_USE_DEBUG
-  and CH_USE_TRACE. Replaced with CH_DBG_ENABLE_CHECKS, SCH_DBG_ENABLE_ASSERTS,
-  CH_DBG_ENABLE_TRACE  and CH_DBG_FILL_THREADS.
-- NEW: Added a debug option CH_DBG_THREADS_PROFILING for threads profiling.
-  A field into the Thread structure counts the consumed time. The information
-  is not used into the kernel, it is meant for debugging.
-- NEW: Added a debug option CH_DBG_ENABLE_STACK_CHECK for stack overflow
-  checking. The check is not performed in the kernel but in the port code.
-  Currently only the ARM7 and ARMCM3 ports implements it.
-- NEW: Unified makefiles for ARM7, ARMCM3 MSP430 projects, the new makefiles
-  share a common part making them easier to maintain. Also reorganized the
-  demo-specific part of the makefile, now it is easier to configure and the
-  option can be overridden from outside.
-- OPT: Improved ARM7 thumb port code, thanks to some GCC tricks involving
-  registers usage now the kernel is much smaller, faster and most OS APIs
-  use less RAM in stack frames (note, this is an ARM7 thumb mode specific
-  optimization).
-- OPT: Small optimization to the Cortex-M3 thread startup code, improved thread
-  related performance scores and smaller code.
-- OPT: Alternative, non-inlined and more compact, implementations for
-  port_lock() and port_unlock() in the Cortex-M3 port when CH_OPTIMIZE_SPEED
-  is FALSE.
-- OPT: Improved ready list and priority ordered lists code, some space saved,
-  better context switch performance.
-- CHANGE: Now the API chThdSetPriority() returns the old priority instead
-  of void.
-- CHANGE: Modified the signature of the chMsgSendWithEvent() API, it now uses
-  a more efficient event signaling method.
-- CHANGE: Removed the field p_tid from the Thread structure and the related
-  code, this improved the thread creation scores (~2%) and saves some RAM.
-  The trace buffer field cse_tid is now populated with a simple hash of the
-  thread pointer as thread identifier.
-- CHANGE: Renamed the macros chSysIRQEnter() and chSysIRQExit() in
-  CH_IRQ_PROLOGUE() and CH_IRQ_EPILOGUE() in order to make very clear that
-  those are not functions but inlined code. Also introduced a new macro
-  CH_IRQ_HANDLER that should be used when declaring an interrupt handler.
-- CHANGE: Renamed several internal initialization functions by removing the
-  "ch" prefix because could not be considered system APIs.
-- CHANGE: Changed the chSemFastWaitS() macro in chSemFastWaitI() and
-  chSemGetCounter() in chSemGetCounterI().
-- Improved ARM7 and Cortex-M3 support, new configuration options.
-- Introduced the concept of interrupt classes, see the documentation.
-- Introduced the concept of system states, see the documentation.
-- Huge improvements to the documentation.
-- Articles and notes previously in the wiki now merged in the general
-  documentation and updated, the wiki entries are obsolete and will be removed.
-- New application notes and articles added.
-- Added kernel size metrics to the test reports.
-- Removed the inclusion graph from the documentation because the little
-  info they add and the size of all the images. It is possible to configure
-  Doxygen to have them again (and more graph types).
-- Improvements to the test suite, added a new level of indirection that allows
-  to make tests depend on the configuration options without have to put #ifs
-  into the test main module. New benchmarks about semaphores and mutexes.
-- Modified the test thread function to return the global test result flag.
-- Removed testcond.c|h and moved the test cases into testmtx.c. Mutexes and
-  condvars have to be tested together.
-- Added architecture diagram to the documentation.
-
->>>>>>> 5f996e99
-*** 1.0.2 ***
-- FIX: Fixed priority inheritance problem with condvars (bug 2674756).
-- FIX: Fixed a problem in time ranges (bug 2680425).
-- Replaced ./docs/index.html with a direct shortcut to the documentation.
-
-*** 1.0.1 ***
-- NEW: Added to the STM32 demo makefile an option to build ChibiOS/RT with the
-  full STM32 FWLib 2.03.
-  Note that, except for the compile option, the library is not used by the
-  OS nor supported.
-- FIX: Fixed a problem into the STACK_ALIGN() macro.
-- FIX: Fixed a problem with a wrong declaration of the PLL structure in the
-  file lpc214x.h.
-- FIX: Modified the default value for the STM32 HSI setup it was 1, it should
-  be 0x10.
-- FIX: Removed an obsolete constant (P_SUSPENDED) from thread.h.
-- FIX: Removed unused field mp_grow in the MemoryPool structure.
-- FIX: Fixed wrong assertions in chThdWait() and chHeapFree().
-- FIX: Fixed a problem with some event APIs not showing in the documentation.
-
-*** 1.0.0 ***
-- License switch, added GPL exception, see exception.txt.
-- Full test cycle and test reports updated.
-- Renamed some occurrences of "Conditional Variable" in "Condition Variable" in
-  the documentation.
-- FIX: Fixed some images in the documentation because problems when seen in
-<<<<<<< HEAD
-  Internet Explorer.
-
-*** 1.0.0rc3 ***
-- FIX: Fixed a nasty regression to the timeout unified code that affected
-  some APIs since version 0.5.3. See the bug tracker for more details.
-  Added a test case about this.
-- FIX: Removed the API chThdSuspend() there was a conceptual flaw and I want
-  to think about the whole concept again before introducing something similar
-  in future. Anyway, it is possible to replicate the functionality using
-  chSchGoSleepS().
-- Fixed typos here and there.
-- Updated the states diagram in the documentation.
-
-*** 1.0.0rc2 ***
-- FIX: Removed unused variable "retaddr" from the Cortex-M3 port.
-- FIX: The macro THD_WA_SIZE was defined wrongly in the file
-  ./src/templates/chcore.h.
-- Fixed some errors in the documentation.
-
-*** 1.0.0rc1 ***
-- NEW: Added new macros CH_KERNEL_VERSION set to "1.0.0rc1", CH_KERNEL_MAJOR
-  set to 1, CH_KERNEL_MINOR set to 0, CH_KERNEL_PATCH set to 0.
-  The macros will be updated to reflect the actual kernel version number.
-- NEW: Made all the port-specific configuration settings externally
-  configurable, see the documentation.
-- FIX: Disabled the configuration option CH_USE_MESSAGES_PRIORITY from the
-  MSP430 demo, the default for this option should be off.
-- FIX: Fixed a bug that prevented the THREAD_EXT_FIELDS to be compiled into
-  the Thread structure.
-- FIX: Removed some references to deprecated APIs from the test suite.
-- FIX: Set the INT_REQUIRED_STACK configuration value for the ARM7 port to a
-  safer 0x10, it was previously 0 (correct but trimmed to specific compiler
-  settings).
-- FIX: Set the INT_REQUIRED_STACK configuration value for the AVR port to a
-  safer 32.
-- FIX: Fixed the MinGW demo in order to not use any deprecated construct.
-- Removed deprecated threads APIs: chThdCreate() and chThdCreateFast().
-- Removed deprecated events APIs: chEvtWait(), chEvtWaitTimeout(), chEvtSend(),
-  chEvtSendI(), EventMask().
-- Removed deprecated configuration feature CH_USE_EXIT_EVENT and the related
-  API chThdGetExitEventSource(). The feature can be reimplemented in user code
-  as shown by the MinGW demo.
-- Removed deprecated macros: WorkingArea(), UserStackSize(), StackAlign().
-- Added usage note into the readme of the MinGW demo.
-- Added usage notes for programmers to the ARM7 port documentation about
-  interrupt handlers.
-- Port-specific settings added to the documentation.
-- Added source browser to the documentation.
-- Fixes and improvements through the documentation.
-
-*** 0.8.3 ***
-- NEW: Introduced new API chThdSleepS() as a macro, no real changes in the
-  kernel code.
-- FIX: The MinGW simulated demo now works again after breaking in 0.8.2
-  because the changes to the macro names.
-- FIX: Adjusted the test suite stack sizes for the MinGW simulated demo, now
-  the demo passes all the tests.
-- FIX: Added fflush(stdout) to the MinGW simulation code output in order to
-  make the Eclipse console work correctly.
-- FIX: Renamed the MinGW demo main source from demo.c to main.c in order to
-  follow the pattern of all the other demos.
-- FIX:  Added debug switches to the MinGW simulated demo, not it is possible to
-  debug the demo (and the kernel) inside Eclipse without a physical board.
-- Removed lots of old deprecated constructs from the MinGW simulated demo.
-  There are still some, the demo will need some rework before version 1.0.0.
-- Updated the C++ wrapper with the latest APIs changes and fixed some bugs.
-- Small fixes to the documentation.
-
-*** 0.8.2 ***
-- FIX: Included the files that were missing from version 0.8.1 distribution.
-- FIX: Duplicated sections in the documentation removed.
-- FIX: Minor problem in Cortex-M3 and AVR ports when the kernel is compiled
-  using G++.
-- NEW: Added chPoolAllocI() and chPoolFreeI() APIs in order to allow the use
-  of memory pools from interrupt handlers and timer callbacks.
-- CHANGE: Simplified the code for chThdWait(), it is now both smaller and
-  faster. Added an important usage note to the documentation of this API.
-- CHANGE: The macros WorkingArea(), UserStackSize() and StackAlign() are now
-  deprecated and will be removed in version 1.0.0. Use the new equivalents
-  WORKING_AREA(), THD_WA_SIZE() and STACK_ALIGN() instead.
-- CHANGE: Renamed the default idle thread function from _IdleThread() to
-          _idle().
-- Added to the LPC2148 and STM32 load scripts the options "ALIGN(16)
-  SUBALIGN(16)" to the flash loading section in order to enforce the alignment
-  for both the code and read only data. This is done in order to obtain more
-  accurate timings from benchmarks, those families have 16 bytes
-  prefetch buffers and are very sensitive to alignment changes.
-  You can remove those options in order to save some flash space if accurate
-  response time is not on top of your priorities, it mainly depends on your
-  requirements.
-
-*** 0.8.1 ***
-- FIX: Fixed a regression in version 0.8.0, the configuration switch
-  CH_USE_EVENTS_TIMEOUT was redefined as CH_USE_EVENT_TIMEOUT and this broke
-  the code using events timeouts (the LPC2148 C++ demo).
-
-*** 0.8.0 ***
-- NEW: Added condvars mechanism on top of the mutexes subsystem.
-- NEW: Improved events subsystems, now it is also possible to use it just as
-  "event flags" without have to use event handler callbacks.
-  Some new APIs were introduced:
-  * chEvtWaitOne()      - Wait for a single event.
-  * chEvtWaitAny()      - Wait with OR condition.
-  * chEvtWaitAll()      - Wait with AND condition.
-  * chEvtDispatch()     - Invokes the event handlers associated to a mask.
-  * chEvtPend()         - Quickly self-pends some events.
-  * chEvtRegisterMask() - Registers a set of flags on a single source.
-  * EVENT_MASK()        - Replaces the old EventMask() macro.
-  All the "wait"-type APIs have a timeout-capable variant.
-- CHANGE: The old EventMask(), chEvtWait() and chEvtWaitTimeout() APIs are
-  now deprecated and will be removed in version 1.0.0.
-- CHANGE: Modified chDbgAssert() to syntax check the condition even when the
-  CH_USE_DEBUG is disabled, it produces no code but allows to check the
-  optional code without have to compile twice.
-- FIX: Fixed a warning generated by the chEvtIsListening() macro.
-- Added new test cases to the test suite about condvars and the new events
-  APIs.
-- Added a new benchmark to the test suite (timers set/reset performance).
-- Renamed the macro fifo_init() to queue_init() because it is used to init
-  both FIFO queues and priority queues.
-- Fixes and improvements to the documentation.
-- Cleaned demo applications of old events code.
-
-*** 0.7.3 ***
-- FIX: Fixed a bug in chThdSleepUntil(), this API is no more a macro now.
-- NEW: New chThdSleepSeconds(), chThdSleepMilliseconds() and
-  chThdSleepMicroseconds() utility macros.
-- CHANGE: Zero is no more a valid time specification for the chVTSetI() API.
-- CHANGE: Removed the files chsleep.c and sleep.h.
-- CHANGE: Renamed the files chdelta.c and delta.h to chvt.c and vt.h. All the
-  system time related functions and macros are now there.
-- CHANGE: Renamed the structure DeltaList to VTList, it includes the system
-  time counter too now.
-- CHANGE: Removed the CH_USE_SYSTEMTIME and CH_USE_VIRTUAL_TIMER configuration
-  options in order to make the chconf.h file simpler. The related subsystems
-  are almost always required and are now always included.
-- Small optimization to the MSP430 serial driver.
-- Improvements to the test code, now a failed assert terminates the test case.
-- Added dependency informations handling to the MSP430 demo Makefile.
-- Removed the performance spreadsheet (it was *very* old) and added a
-  directory containing the test reports ./docs/reports. Each report shows the
-  results from the latest test run on each target.
-- Small fixes to the documentation.
-
-*** 0.7.2 ***
-- NEW: Added a serial driver to the MSP430 port, the MSP430 port now has been
-  tested on hardware and passes the test suite.
-- NEW: Added to the MSP demo program the option to run from the internal DCO
-  or from an external xtal. The default is the internal DCO.
-- NEW: Added macros to convert from seconds, milliseconds and microseconds to
-  system ticks. This improves application code portability among different
-  ports.
-- CHANGE: Modified the test suite to use the new time conversion macros.
-- CHANGE: Modified the CM3 startup file in order to implement an early
-  initialization phase: hwinit0, the late initialization phase is now named
-  hwinit1. The demo now initializes the PLL before initializing the BSS and
-  DATA segments, this greatly optimizes the system start up time.
-- NEW: Unified ARM7 startup file, it is shared by the LPC and SAM7 demo
-  projects. The new startup file implements early and late initialization
-  phases as described above for the CM3 startup file.
-  The architecture specific vector tables are now encapsulated into the
-  vectors.s files.
-- Modified the STM32 demo makefile to use the latest YAGARTO toolchain as
-  default (arm-elf-gcc).
-- Documentation improvements, added collaboration diagrams and call graphs.
-  Added a documentation-related readme under ./docs.
-
-*** 0.7.1 ***
-- NEW: New chThdInit() and chThdCreateStatic() APIs now replace the old
-  chThdCreate() and chThdCreateFast() that are thus marked as deprecated.
-  The new APIs use one less parameter and are faster.
-- NEW: New dynamic chThdCreateFromHeap() and chthdCreateFromMemoryPool() APIs.
-  The dynamic APIs are only included if the CH_USE_DYNAMIC option is specified
-  into the project configuration file.
-- NEW: Added an THREAD_EXT_EXIT macro in chconf.h to add finalization code to
-  the chThdExit() API.
-- CHANGE: chThdCreateFast() is now a macro that uses chThdCreateStatic().
-- CHANGE: chThdWait() now releases the memory allocated by
-  chThdCreateFromHeap() and chthdCreateFromMemoryPool(). Threads created
-  through the static APIs are not affected thus the behavior is backward
-  compatible.
-- CHANGE: Modified the chThdResume() API to return the resumed thread pointer
-  instead of void. This allowed few optimization into the threads creation
-  code.
-- CHANGE: The chThdGetExitEventSource() API and the CH_USE_EXIT_EVENT
-  configuration option and the are now deprecated. Use the THREAD_EXT_EXIT
-  finalization macro in order to implement a similar functionality if needed.
-- FIX: The chThdCreate() had a regression in 0.7.0, the mode parameter was
-  ignored.
-- FIX: Removed duplicated call to chHeapInit() into chSysInit().
-- FIX: Fixed a syntax error in chheap.c triggered by the CH_USE_DEBUG option.
-- Added new test cases to the test suite for the new dynamic APIs.
-- Documentation fixes.
-
-*** 0.7.0 ***
-- NEW: Memory Heap Allocator functionality added. The allocator implements a
-  first-fit strategy but there is an option that allow it to wrap the compiler
-  provided malloc() that may implement a different strategy. The heap
-  allocator is thread-safe and can use both a mutex or a semaphore as
-  internal synchronization primitive.
-- NEW: Memory Pools functionality added, this mechanism allows constant-time
-  allocation/freeing of constant-size objects. It can be used to dynamically
-  allocate kernel objects like Semaphores, Mutexes, Threads etc fully in real
-  time, of course it is also possible to manage application-defined objects.
-  The pool allocator is thread-safe.
-  It is worth remembering that the kernel is still entirely static, it does
-  not use the allocation services internally, it is up to the application
-  code to use the allocators in order to use dynamic system objects.
-  Both the allocators can be disabled and removed from the memory image.
-- NEW: Added option macros in chconf.h to add custom fields and initialization
-  code to the Thread structure.
-- FIX: Corrected the wrong definition of the chThdResumeI() macro.
-- FIX: The API chSemWaitTimeout() was missing in the documentation.
-- CHANGE: Modified the chMtxUnlock() and chMtxUnlockS() APIs to return the
-  pointer to the released mutex instead of void.
-- CHANGE: Now the chThdResume() API asserts that the thread is in PRSUSPEND
-  state rather than test it.
-- CHANGE: Removed the CH_USE_TERMINATE, CH_USE_SLEEP, CH_USE_SUSPEND and
-  CH_USE_RESUME configuration options in order to make the chconf.h file
-  simpler. The related functions are very small and almost always required.
-- CHANGE: The P_MSGBYPRIO thread option has been removed, now the threads
-  always serve messages in priority order if the CH_USE_MESSAGES_PRIORITY
-  configuration option is active.
-- Added new test cases to the test suite.
-
-*** 0.6.10 ***
-- FIX: Fixed a case-sensitiveness error in lpc214x_ssp.c, it affected only
-  linux/unix users.
-- FIX: Fixed a regression introduced in version 0.6.9, the queues benchmark
-  test case was missing from the tests list.
-- NEW: Added an option to the ARM7 ports, by specifying -DREENTRANT_LOCKS in
-  the makefile options makes the chSysLock() and chSysUnlock() become
-  reentrant. The code becomes a bit larger and slower, use it only if your
-  application really needs to invoke system API under lock.
-- NEW: Added an option to the ARM7 and CM3 makefiles to strip any unused code
-  and data from the binary file (the default is on).
-
-*** 0.6.9 ***
-- NEW: Added an option to exclude the support for the round robin scheduling,
-  this can save some extra program space and makes the context switch a bit
-  faster if the feature is not required. Threads at the same priority level
-  are still supported when the feature is disabled but the scheduling among
-  them becomes cooperative.
-- OPT: Improved reschedulation time by reordering the sequence of operations,
-  now during enqueuing the ready list contains one less element. This change
-  also slightly improves the interrupt latency.
-- OPT: Optimization to the chSemReset(), reversed the order of dequeuing.
-- FIX: Fixed a bug in the chThdSetPriority() API.
-- FIX: Modified the structure names into nvic.h in order to not make them
-  collide with external libraries.
-- Added a benchmark to the test suit that measures the mass reschedulation
-  performance.
-- Added a test_terminate_threads() function to the test framework.
-- Made the Cortex-M3 port preemption code more readable.
-- Added a ENABLE_WFI_IDLE option to the chcore.h file in the Cortex-M3 port,
-  setting this option to 1 enables the kernel to enter a low power mode when
-  executing the idle thread. Be careful however, this option can be not
-  compatible with some JTAG probes, it is better to enable it only on final
-  builds and not when debugging.
-
-*** 0.6.8 ***
-- FIX: Fixed a bug in the priority inheritance mechanism, the bug was only a
-  problems when the CH_USE_MESSAGES_PRIORITY was enabled, this option is
-  disabled by default in ChibiOS/RT so it should not affect any user.
-- CHANGE: The function chEvtSend() and chEvtSendI() are now renamed in
-  chEvtBroadcast() and chEvtBroadcastI(), the old names are still available
-  but are deprecated.
-- Made the default BASEPRI levels (CM3 port) configurable into chcore.h.
-- Many improvements to the documentation.
-- All the fixes and changes in this release were suggested/submitted by
-  Leon Woestenberg (thank you).
-
-*** 0.6.7 ***
-- NEW: New chThdCreateFast() API, it is a simplified form of chThdCreate()
-  that allows even faster threads creation. The new API does not support
-  the "mode" and "arg" parameters (still available in the old API).
-- OPT: Removed an unrequired initialization and made other small optimizations
-  to the chThdCreate().
-- OPT: Improvements to the test framework, now a virtual timer is used instead
-  of software loops into the bechmarks in order to have more stable results.
-- New benchmark added to the test suite.
-- Added the C++ wrapper entries to the documentation.
-- Fixed the documentation entry for the chThdCreate() API.
-- Removed redundant ifdefs from the ch.h header.
-
-*** 0.6.6 ***
-- NEW: Improved test suite, now the suite is divided in modules and the code
-  is much easier to understand. The new framework simplifies the inclusion of
-  new test cases and makes possible to verify the exact sequence and the
-  timing of test events.
-- NEW: New API chSysInTimeWindow() that checks if the current system time is
-  within the specified time window.
-- FIX: Mutex test #1 in the test suite corrected, it failed to... fail.
-- FIX: Fixed a problem in the STM32 port USART1 driver.
-- FIX: Fixed a problem in the MMC/SD driver in the LPC2148 demo.
-- Added the definitions for packed structures to the chtypes.h files.
-- Improvements to the makefiles, now each source group has its own .mk include
-  file. Now it is no more required to rewrite everything in each makefile.
-
-*** 0.6.5 ***
-- NEW: Web server demo for the AT91SAM7X256, the demo integrates the uIP
-  stack and its demo applications.
-- NEW: EMAC driver added to the AT91SAM7X port.
-- FIX: Small fix to the ARM7 startup files. It used a short jump in the reset
-  vector and that could fail in some memory configurations.
-- Documentation improvements.
-
-*** 0.6.4 ***
-- NEW: MSP430 port, the port code compiles correctly but it is not tested yet.
-  The port requires the MSPGCC toolchain.
-- NEW: Added a CH_ARCHITECTURE_xxx define to the various chcore.h files, it
-  allows to write port-dependent code.
-- NEW: Added to the documentation the technical notes about the currently
-  supported ports.
-- FIX: In the ARM7 and ARMCM3 ports chanced the bool_t base type from int8_t
-  to int32_t, this produces a bit faster and smaller code.
-  It is nowhere required the bool_t type to be one byte sized.
-- FIX: Small fixes to the template files, there were some leftovers of the old
-  type names.
-- FIX: Modified the ARM demos makefiles in order to make them more compatible
-  with GCC 4.3.0, it seems the new GCC assumes -mthumb-interworking and
-  -mabi=apcs by default, at least the builds I tested did so, now the makefiles
-  explicitly assert -mno-thumb-interworking and -mabi=apcs-gnu in order to
-  produce better code.
-- Added an Ethernet driver for AT91SAM7X EMAC, not complete yet, it will be
-  required by a uIP web server demo under ChibiOS/RT coming in some next
-  release.
-
-*** 0.6.3 ***
-- NEW: ARM Cortex-M3 port completed. The demo program targets the STM32F103
-  chip from ST Microelectronics on an Olimex STM32-P103 board.
-- FIX: Fixed a minor error in ./ports/ARM7-LPC214x/vic.h, it should not affect
-  anything.
-- FIX: Minor fix: in chThdCreate() a working area size equal to
-  UserStackSize(0) was asserted as an error when in debug mode. It is now
-  allowed.
-- FIX: Increased the stack size for the threads in the test suite to 128 bytes
-  because THUMB/THUMB2 modes seem to use a lot more stack than ARM mode.
-
-*** 0.6.2 ***
-- NEW: Added C++ wrapper around the ChibiOS/RT core APIs, now it is possible
-  to use the OS in a fully object oriented application. The wrapper offers
-  classes that encapsulate threads, semaphores, mutexes, timers etc. Normal C
-  APIs are still accessible from C++ code as usual.
-- NEW: Added a new LPC2148 demo using the new C++ wrapper, it is a good
-  example of C++ used for an embedded application. The demo does not use RTTI
-  nor standard libraries so the resulting code is very compact.
-- Enhanced the chSemSignalWait() API to return the wakeup message just like
-  the other "Wait" semaphore functions do.
-- Fixed a minor problem in the ARM7 port, the extctx structure definition was
-  missing one field, the effect was to allocate stacks 4 bytes shorter than
-  the declared size.
-- Fixed a compile time error into the chThdSleepUntil() macro.
-- Fixes in various headers to make some macros compatible with both C and C++.
-- Fixed a regression in the LPC214x minimal demo that broke interrupt
-  handling.
-- Some fixes to the doxigen documentation.
-- More work done on the ARM-CM3 port but it is still not complete.
-
-*** 0.6.1 ***
-- Removed some redundant checks from the scheduler code: improved threads
-  flyback time, reduced interrupts service time.
-- Nice scheduler speed improvement obtained by removing the 2nd parameter to
-  the chSchReadyI() API and manually assigning the message value only where
-  is really needed (very few points in the code).
-- More space savings and speed improvements obtained by removing the
-  -fno-strict-aliasing option from the makefiles, now the kernel compiles
-  without any warning even without this option.
-- Removed the -falign-functions=16 option from the AT91SAM7X demo makefiles,
-  the Atmel chip does not require it, the option is still present on the
-  LPC21xx demos. This saves significant program space.
-- Started work on ARM Cortex-M3 architecture. The target chip is the STM32F103
-  on a Olimex STM32-P103 board.
-- Added a threads state diagram to the documentation.
-- Various fixes to the doxigen documentation.
-
-*** 0.6.0 ***
-- Code refactory, all the old sized-integer definitions like LONG32, UWORD16
-  etc are now replaced by the proper definitions provided by the compiler
-  into stdint.h.
-- Code refactory, the previous system types style using a t_ in front of the
-  name has been replaced with the standard trailing _t. The system now uses
-  the size_t type defined into stddef.h. Some type names were modified in
-  order to not match commonly used type names.
-- The above changes have an impact on some API prototypes but we can't help
-  it, the changes were required because the type names were a concern for
-  some users.
-- Implemented a serial driver in the AVR port.
-- Implemented a simple HD44780 LCD driver into the AVRmega128 demo.
-- Reworked the AVR AT90CAN128 port to share the common AVR code.
-- Modified the test suite to be compatible with 8 bit micros.
-- MSVC demo dropped, it is still possible to use the MinGW demo as simulator
-  in Win32.
-- Fixed a minor error in sam7x_serial.h and lpc214x_serial.h.
-- The kernel is *unchanged* compared to version 0.5.3 except for the type
-  names but the change is important enough to make this a recommended update.
-
-*** 0.5.5 ***
-- Added an AVRmega128 port. The previous AT90CANx port is still present but
-  it will be redone after the AVRmega128 port is complete because it will
-  share most of it. The demo is very simple, it will be expanded in next
-  releases.
-- Reorganized the code of the two ARM7 ports, now all the common ARM7 code
-  is in ./ports/ARM7. This will make maintenance and new ARM7 ports much much
-  easier.
-- Simplified the directory structure under ./ports.
-- Added to the readme a section with our future plans/ideas.
-- The kernel is *unchanged* compared to version 0.5.3, just the new port and
-  the new demo were added.
-
-*** 0.5.4 ***
-- Port for Atmel AT91SAM7X256 introduced, the port should be useable also on
-  SAM7S and SAM7XC but no tests were performed. Other SAM7 processors should
-  also be useable with limited changes.
-  The demo currently just performs basic operations, will be enhanced in next
-  ChibiOS/RT releases, see the demo readme.txt file.
-- Small fix to the thumb mode IRQ code on the LPC214x port, removed some extra
-  code.
-- The kernel is *unchanged* compared to version 0.5.3, just the new port and
-  the new demo were added.
-
-*** 0.5.3 ***
-- Removed the chMsgSendTimeout() API, it was conceptually flawed because,
-  after sending a message, the sender *has* to wait for the answer or
-  the next sender in queue would receive it instead (the messages server has
-  no way to know that the sender is gone because a timeout).
-  A workaround would make the messages subsystem much heavier and this is
-  not acceptable.
-- Removed the test case for chMsgSendTimeout() from the test suite.
-- Space saved by reorganizing the timeout code into a single scheduler
-  function chSchGoSleepTimeoutS().
-- Space optimizations in the semaphores code.
-- The API chThdSleepUntil() become a macro saving some more code space.
-- Because all the above changes the kernel code (ARM) is over 700 bytes
-  smaller.
-
-*** 0.5.2 ***
-- Fixed a small problem in the main header file ch.h.
-- Small reordering in the fields of the Thread structure in order to optimize
-  the space when messages are not used.
-
-*** 0.5.1 ***
-- NEW: Priority enqueing for messages can be optionally enabled by specifying
-  the P_MSGBYPRIO option when creating a message server thread.
-  This change allows the implementation of a priority ceiling protocol into
-  message servers threads. Threads serving messages by priority and threads
-  serving messages in FIFO orded can exist at the same time in the system.
-  This feature can be enabled or disabled by toggling the option
-  CH_USE_MESSAGES_PRIORITY into the chconf.h file (disabled by default, old
-  behavior).
-  Note: This option brings a small overhead when sending a message regardless
-  if in FIFO or priority order, if you dont need priority ordering for your
-  messages it is better to keep the feature disabled in chconf.h.
-- Added to the ARM demos load scripts the capability to load code in RAM
-  instead flash, the function must be marked as:
-    __attribute__((section(".ramtext")))
-  The option -mlong-calls should be specified in the makefile too or the
-  function declared with the "long-call" attribute.
-- Fixed the MSVC demo project files.
-- Fixed some syntax incompatibilites between GCC and MSVC into chmtx.c.
-
-*** 0.5.0 ***
-- NEW: Mutexes, the new mechanism provides a complete implementation of the
-  "priority inheritance" algorithm as a tool for work around the priority
-  inversion problem.
-  The Mutexes are not meant to replace the Semaphores that still are the best
-  synchronization mechanism between interrupt handlers and high level
-  code, something that Mutexes cannot do.
-  Soon an article will be added to the wiki describing pro and cons of the
-  various mechanisms and the correct use cases.
-- RT Semaphores subsystem removed, the Mutexes implements a better solution
-  for the same problem.
-- Fixed a bug in the round robin scheduling mode, see the bug tracker for
-  details and a fix for previous versions.
-- More performance improvements to the scheduler. The ready list insertion
-  sequence is now reversed, it is scanned starting from the highest priority
-  end. This has an important side effect into the chSchWakeupS() that makes
-  most of the ready list insertions happen in constant time (extraction is
-  done always in constant time).
-  The worst case is always proportional to the number of threads in the ready
-  list but the normal case is much more often constant than linear. See the
-  new benchmarks added to the test suite.
-- Added mutexes test cases and new benchmarks to the test suite.
-- Modified the test suite in order to have each test case to have the same
-  alignment enforced on functions. This is done to reduce MAM/Cache alignment
-  effects on the measurement.
-- IRQ entry/exit code is now encapsulated into two new macros, see chcore.h
-  for details.
-- All the asm code previously in chcore2.s is now inline asm code in chcore.c
-  (ARM port), chcore2.s removed.
-- Moved all the board specific definitions/code into two new files: board.c
-  and board.h. Moved all the files no more board-dependent under ports/
-  (ARM port).
-- Improved the kernel performance in THUMB mode by better exploiting MAM
-  locality in some critical functions. The context switch benchmark shows
-  5% improved speed.
-
-*** 0.4.5 ***
-- Moved the serial IRQ handlers and VIC vectors initialization inside the
-  serial drivers. Now the serial-related code is all inside the driver.
-- Moved all the other interrupt handlers from chcore2.s into chcore.c as
-  inline asm code. The interrupt code now is faster because one less call
-  level.
-- Fixed a minor problem in chSysHalt() now it disables FIQ too and makes sure
-  to keep the processor in the state it had when it was halted.
-  Note: This is not a kernel bug but something specific with the ARM port, the
-        other ports are not affected.
-- Fixed the macro chThdResumeI(), it had a regression.
-
-*** 0.4.4 ***
-- Fixed a very important bug in the preemption ARM code, important enough to
-  make this update *mandatory*.
-  Note: This is not a kernel bug but something specific with the ARM port, the
-        other ports are not affected.
-- Fixed a nasty bug in the pure THUMB mode threads trampoline code (chcore2.s,
-  threadstart), it failed on THUMB threads returning with a "bx" instruction.
-  The bug did not affect ARM mode or THUMB with interworking mode.
-  Note: This is not a kernel bug but something specific with the ARM port, the
-        other ports are not affected.
-- Fixed a bug in chIQGetTimeout(), interrupts were not re-enabled when exiting
-  the function because a timeout. The problem affected that API only.
-- Fixed a potential problem in chSysInit(), it should not affect any past
-  application.
-- Added a chDbgAssert() API to the debug subsystem.
-- Cleaned up the kernel source code using chDbgAssert() instead of a lot of
-  "#ifdef CH_USE_DEBUG", it is much more readable now.
-- Now the threads working area is filled with a 0x55 when in debug mode, this
-  will make easier to track stack usage using a JTAG probe.
-- Added an I/O Queues benchmark to the test suite.
-- Removed the chSchTimerHandlerI() routine from chschd.c and moved it into
-  chinit.c renaming it chSysTimerHandlerI() because it is not part of the
-  scheduler.
-
-*** 0.4.3 ***
-- Size optimization in the events code, now the chEvtWait() reuses the
-  chEvtWaitTimeout() code if it is enabled.
-- Size optimization in the semaphores code, now the chSemWaitTimeout() just
-  invokes the chSemWaitTimeoutS() inside its system mutex zone. Same thing
-  done with chSemWait() and chSemWaitS().
-- Size optimization in the queues code.
-- Modified the return type of chSemWait() and chSemWaitS() from void to t_msg,
-  this allows to understand if the semaphore was signaled or reset without
-  have to access the Thread structure.
-- Added a threads create/exit/wait benchmark to the test suite, the system
-  is capable of 81712 threads started/terminated per second on the reference
-  LPC2148 board. The figure is inclusive of two context switch operations
-  for each thread.
-- Minor improvement in the LPC214x serial driver, unneeded events were
-  generated in some rare cases.
-- Fixed a chSysInit() documentation error.
-- Fixed a chEvtWaitTimeout() documentation error.
-- Added a new debug switch: CH_USE_TRACE, previously the trace functionality
-  was associated to the CH_USE_DEBUG switch.
-
-*** 0.4.2 ***
-- Added a minimal ARM7-LPC demo, you can use this one as template in order to
-  create your application. It is easier to add subsystems back to the small
-  demo than remove stuff from the large one.
-- Introduced support for "pure" THUMB mode, it is activated when all the
-  source files are compiled in THUMB mode, the option -mthumb-interworking is
-  not used in this scenario and this greatly improves both code size and
-  speed.
-  It is recommended to either use ARM mode or THUMB mode and not mix them
-  unless you know exactly what you are doing. Mixing modes is still supported
-  anyway.
-- More optimizations in the scheduler, updated the performance spreadsheet.
-- Fixed a problem with the thread working area declarations, the alignment to
-  4 bytes boundary was not enforced. Now it is defined a new macro
-  WorkingArea(name, length) that takes care of both the allocation and the
-  alignment.
-  Example:
-    static WorkingArea(waThread1, 32);
-  It is expanded as:
-    ULONG32 waThread1[UserStackSpace(32) >> 2];
-  Now the demos use the new declaration style.
-- Fixed a small problem in sleep functions introduced in 0.4.1.
-
-*** 0.4.1 ***
-- Modified the initialization code in order to have a dedicated idle thread in
-  the system, now the main() function behaves like a normal thread after
-  executing chSysInit() and can use all the ChibiOS/RT APIs (it was required
-  to run the idle loop in previous versions).
-  Now it is also possible to use ChibiOS/RT with a single main() thread and
-  just use it for the I/O capabilities, Virtual Timers and events. Now you
-  don't have to use multiple threads if you don't really need to.
-- Added a spreadsheet in the documentation that describes the advantages
-  and disadvantages of the various optimization options (both GCC options and
-  ChibiOS/RT options), very interesting read IMO.
-- The GCC option +falign-functions=16 is now default in the Makefile, it is
-  required because of the MAM unit into the LPC chips, without this option
-  the code performance is less predictable and can change of some % points
-  depending on how the code is aligned in the flash memory, unpredictability
-  is bad for a RTOS. This option however increases the code size slightly
-  because of the alignment gaps.
-- Fine tuning in the scheduler code for improved performance, deeper
-  inlining and other small changes, about 5% better scheduler performance.
-- Increased the default system-mode stack size from 128 to 256 bytes because
-  some optimizations and the THUMB mode seem to eat more stack space.
-- Included a Makefile in the LPC2148 demo that builds in THUMB mode.
-- Const-ified a parameter in the chEvtWait() and chEvtWaitTimeout() APIs.
-- Removed the CPU register clearing on thread start, it was not really useful,
-  it is better to maximize performance instead.
-- Cleaned up the ARM port code. Now it is easier to understand.
-- Cleaned up the LPC2148 demo in main.c, it is now well documented and
-  explains everything, I assumed too much stuff to be "obvious".
-
-*** 0.4.0 ***
-- NEW, added a benchmark functionality to the test suite. The benchmark
-  measures the kernel throughput as messages per second and context switches
-  per second. The benchmark will be useful for fine tuning the compiler
-  options and the kernel itself.
-- NEW, implemented a debug subsystem, it supports debug messages and a context
-  switch circular trace buffer. The debug code can be enabled/disabled by
-  using the CH_USE_DEBUG in chconf.h.
-  The trace buffer is meant to be fetched and decoded by an external tool
-  (coming soon, it can be accessed using JTAG in the meanwhile).
-- Added new API chThdGetPriority() as a macro.
-- Implemented panic messages when CH_USE_DEBUG is enabled.
-- Added a thread identifier field to the Thread structure, it is used only
-  for debug.
-- Global variable stime modified as volatile.
-- API chSysGetTime() reimplemented as a macro.
-- Fixed a regression with the CH_CURRP_REGISTER_CACHE option.
-- Fixed a problem in the LPC2148 interrupt handling code, a spurious
-  interrupts fix recommended on the NXP data sheet proved to be a very bad
-  idea and not about real spurious interrupts also...
-- Fixed an harmless warning message in buzzer.c.
-
-*** 0.3.6 ***
-- Added SSP (SPI1) and ext.interrupts definitions to the lpc214x.h file.
-- Added SSP driver for the LPC2148.
-- Added experimental MMC/SD block driver to the LPC2148 demo in order to
-  support file systems. The driver features also events generation on card
-  insert/remove, hot plugging supported.
-- Added missing chThdSuspend() declararion in threads.h.
-
-*** 0.3.5 ***
-- Space optimization in events code.
-- Changed the behavior of chEvtWaitTimeout() when the timeout parameter is
-  set to zero, now it is consistent with all the other syscalls that have a
-  timeout option.
-- Reorganized all the kernel inline definitions into a single file (inline.h).
-- Fixed a minor problem in the interrupt initialization code for the LPC214x
-  demo, regrouped the VIC-specific code into vic.c/vic.h.
-- Fixed a bug into the LPC2148 serial driver (limited to the serial port 2).
-- Implemented HW transmit FIFO preloading in the LPC2148 serial driver in
-  order to minimize the number of interrupts generated, it is possible to
-  disable the feature and return to the old code which is a bit smaller, see
-  the configuration parameters in ./ARM7-LPC214x/GCC/lpc214x_serial.h.
-- Some more work done on the AVR port, it is almost complete but not tested
-  yet because my JTAG probe broke...
-
-*** 0.3.4 ***
-- Fixed a problem in chVTSetI().
-- New API, chVTIsArmedI(), it is a macro in delta.h.
-- New API, chThdResumeI(), it is a macro in threads.h. This function is just
-  an alias for chSchReadyI() but makes the code more readable.
-- New API, chThdSuspend(). New switch CH_USE_SUSPEND added to chconf.h.
-
-*** 0.3.3 ***
-- Modified the chVTSetI(), now for the "time" parameter can have value zero
-  with meaning "infinite". This allows all the APIs with timeout parameters
-  to be invoked with no timeout.
-- Fixes in the documentation.
-- Renamed some APIs in the "Sch" group to have an S suffix instead of I.
-
-*** 0.3.2 ***
-- Modified the chSysInit() to give the idle thread absolute priority, the
-  priority is then lowered to the minimum value into the chSysPause(). This
-  is done in order to ensure that the initializations performed into the
-  main() procedure are finished before any thread starts.
-- Added chThdSetPriority() new API.
-- Added a generic events generator timer modulee to the library code.
-- Modified the ARM7-LPC214x-GCC demo to show the use of the event timer.
-- Added the "#ifdef __cplusplus" stuff to the header files.
-- Removed an obsolete definition in ./src/templates/chtypes.h.
-
-*** 0.3.1 ***
-- Test program added to the demos. Telnet the MinGW and MSVS demos and type
-  "test" at the "ch>" prompt. On the LPC214x demo the test is activated by
-  pressing both the board buttons. The test performs tests on the ChibiOS/RT
-  functionalities.
-  The test code is also a good example of APIs usage and ChibiOS/RT behavior.
-- Fixed bug in chEvtWaitTimeout(), the timeout code performed an useless
-  dequeue operation.
-- Fixed a bug in chSemWaitTimeoutS() and chSemWaitTimeout(), the semaphore
-  counter was not atomically updated on a timeout condition.
-- Fixed bug on RT semaphores, the priority queuing was broken.
-- Fixed a bug in the MinGW demo, the chThdExit() code was not correctly
-  reported to the thread waiting in chThdWait().
-- Fixed a function declaration in semaphores.h.
-- Lists code moved into chlists.c from various other places optimized and
-  reorganized.
-- The list of the threads waiting in chThdWait() is now a single link list,
-  this saves some space.
-- Cleaned the template files code, the files contained some obsolete
-  declarations.
-- Code optimization in chSemWaitTimeoutS(), chSemWaitTimeout() and
-  chSemSignalWait().
-- Code optimization in chEvtSend().
-- Code optimization in chVTDoTickI().
-- Added a Semaphore pointer to the Thread structure, this allows to know on
-  which semaphore a thread is waiting on. It takes no space because it is
-  located in the union inside the Thread structure. This also allowed a minor
-  optimization inside chSemWaitTimeout() and chSemWaitTimeoutS().
-- Changed the priority type to unsigned in order to make it compatible
-  with a byte value, this is very important for 8 bits architectures.
-- Modified the MinGW and MSVS demos to use 1ms ticks instead of 10ms as
-  before.
-
-*** 0.3.0 ***
-- ChibiOS/RT goes beta.
-- Diet for the threads code, some simple APIs become macros.
-- Thread Local Storage implemented as a single API: chThdLS().
-  The API simply returns a pointer into the thread working area, see the
-  documentation on the web site.
-- Moved some documentation and images from the web site into the Doxigen
-  generated HTMLs.
-
-*** 0.2.1 ***
-- Optimizations in the RT semaphores subsystem. The support for this
-  subsystem should still be considered experimental and further changes may
-  happen in future versions.
-- Bug fix in the virtual timers handling code, now the timers can be re-armed
-  from within the callback code in order to create periodic virtual timers.
-- Modified the t_prio type in the demos to be 32bits wide instead of 16bits,
-  this results in a better code in critical sections of the kernel.
-
-*** 0.2.0 ***
-- Introduced support for ARM in thumb mode.
-- Optimized context switching when thumb-interworking is not required, one
-  less instruction.
-- Minor fixes to the ARM demo.
-
-*** 0.1.1 ***
-- Some fixes into the documentation
-- Renamed the makefiles to Makefile, upper case M.
-
-*** 0.1.0 ***
-- First alpha release
-
-=======
-  Internet Explorer.
-
->>>>>>> 5f996e99
+*****************************************************************************
+*** Directories structure                                                 ***
+*****************************************************************************
+
+./readme.txt           - This file.
+./license.txt          - GPL3 license file.
+./src/                 - ChibiOS/RT portable kernel source files.
+./src/include/         - ChibiOS/RT include files.
+./src/lib/             - ChibiOS/RT library code that can be included into
+                         user applications but is not part of the core system.
+                         The code in this directory is meant to be portable,
+                         generic and architecture independent.
+./src/templates/       - ChibiOS/RT non portable source templates, new ports
+                         are started by copying the templates into a new
+                         directory under ./demos/ and/or ./ports/.
+./ports/               - Architecture specific portable files.
+./demos/               - Demo programs for specific architectures/boards.
+./ext/                 - External libraries or other code not part of
+                         ChibiOS/RT but used in the demo applications.
+./test/                - Test code, used by some demos.
+./docs/src             - Documentation sources.
+./docs/rsc             - Documentation resources.
+./docs/Doxyfile        - Doxygen project file.
+./docs/index.html      - ChibiOS/RT documentation.
+                         The documentation is also available on the project
+                         web page: http://chibios.sourceforge.net/
+./docs/reports         - Test reports on the various targets.
+
+*****************************************************************************
+*** Current ports/demos                                                   ***
+*****************************************************************************
+Current ports under ./demos:
+
+ARM7-LPC214x-GCC       - ChibiOS/RT port for ARM7 LPC2148, the demo targets
+                         the Olimex LPC-P2148 board. This port can be easily
+                         modified for any processor into the LPC2000 family or
+                         other boards. The demo can be compiled using YAGARTO
+                         or any other GCC-based ARM toolchain. Full demo.
+ARM7-LPC214x-GCC-min   - Minimal demo for LPC214X.
+ARM7-LPC214x-G++       - Yet another LPC214X demo but this one is done using
+                         G++ in order to provide a C++ template project to the
+                         ChibiOS/RT users.
+ARM7-AT91SAM7X-GCC     - Port for Atmel AT91SAM7X256. The demo program targets
+                         the Olimex SAM7-EX256 board.
+ARM7-AT91SAM7X-WEB-GCC - Port for Atmel AT91SAM7X256. The web demo program
+                         targets the Olimex SAM7-EX256 board.
+ARMCM3-ST32F103-GCC    - ARM Cortex-M3 port. The demo targets the Olimex
+                         STM32-P103 board.
+AVR-AVRmega128-GCC     - Port on AVRmega128. A special thanks to Vladimir for
+                         the work done on the AVR port. The demo program
+                         targets the Olimex AVR-MT-128 mini terminal board.
+AVR-AT90CANx-GCC       - Port on AVR AT90CAN128, not tested on hardware yet. It
+                         ran correctly in the simulator.
+MSP430-MSP430x1611-GCC - Port on Texas Instruments MSP430F1611, the demo
+                         targets the Olimex MSP430-P1611 board.
+Win32-MinGW            - ChibiOS/RT simulator and demo into a WIN32 process,
+                         MinGW version.
+
+*****************************************************************************
+*** Releases                                                              ***
+*****************************************************************************
+
+*** 1.2.3 ***
+- FIX: Fixed C99-style variable declarations (bug 2792919).
+- FIX: Fixed instance of obsolete CH_USE_TERMINATE option in the C++ wrapper
+  (bug 2796065).
+- FIX: Insufficient stack allocated to the C++ LPC2148 demo (bug 2796069).
+- FIX: Fixed errors in events test case (bug 2796081).
+- CHANGE: Increased main stack size to 1KiB for all the ARMx demos, 2KiB for
+  the C++ LPC2148 demo. This should make things easier for unexperienced
+  users.
+
+*** 1.2.2 ***
+- FIX: Fixed macro in test.h (bug 2781176).
+- FIX: Fixed @file tag in sam7x_serial.c (bug 2788573).
+- FIX: Fixed sequence assertion in test.c (bug 2789377).
+- FIX: Fixed test_cpu_pulse() incorrect behavior (bug 2789383).
+- FIX: Fixed missing volatile modifier for p_time field in Thread structure
+  (bug 2789501).
+- CHANGE: Made the option CH_DBG_THREADS_PROFILING default to TRUE because it
+  is now required in order to execute the whole test suite. Note that this
+  option is very light so there is no real overhead in the system.
+- Added a (harmless) workaround to the Cortex-M3 startup file in order to
+  make the RIDE7 demo compile on an unmodified distribution.
+
+*** 1.2.1 ***
+- FIX: Fixed regression in MinGW demo (bug 2745153).
+- FIX: Fixed problem with the timeout constant TIME_IMMEDIATE (bug 2755170).
+- FIX: Fixed a problem in semaphores test case #2 (bug  2755195).
+- FIX: Removed unused list functions (bug 2755230).
+- FIX: Added the exception notes into the source headers (bug 2772129).
+- FIX: Added license notice to several files (bug 2772160).
+- FIX: Found new instances of the obsolete function chSysGetTime() in the
+  C++ wrapper and in the WEB demo (bug 2772237).
+
+*** 1.2.0 ***
+- Full test cycle and test reports updated.
+- NEW: Better separation between the port code and the system APIs, now an
+  architecture-specific "driver" contains all the port related code.
+  Port functions/macros are no more directly exposed as APIs to the user code.
+- NEW: Added a configuration option to enable nested system locks/unlocks.
+- NEW: Improved the interrupt handlers related code. Now interrupts are
+  handled in a very similar way in every architecture. See the "Concepts"
+  section and the "Writing interrupt handlers under ChibiOS/RT" article in the
+  documentation.
+- NEW: Added the chEvtSignal() and chEvtSignalI() APIs that allows direct
+  thread signaling, much more efficient that chEvtBroadcast() when the target
+  is a known single thread.
+- NEW: Added a configuration option that enables the priority enqueuing on
+  semaphores. It is defaulted to off because usually semaphores are used for
+  I/O related tasks without hard realtime requirements.
+- NEW: Now the all the options in chconf.h and the various driver headers
+  can be overridden externally, as example from within the Makefile.
+  The options are no mode a simple define but a define with an assigned
+  TRUE/FALSE value within an #ifndef block.
+- NEW: Idle thread hook macro added to the configuration file.
+- NEW: Changed the ARM7 and Cortex-M3 startup files, now the action when
+  the main() function returns can be overridden by redefining the symbol
+  MainExitHandler.
+- NEW: Mailboxes (asynchronous messages) subsystem and test cases added.
+- NEW: Most APIs with a timeout specification now accept the constant
+  TIME_IMMEDIATE (-1) that triggers an immediate timeout when trying to enter
+  a sleep state.
+- NEW: Mode flexible debug configuration options, removed the old CH_USE_DEBUG
+  and CH_USE_TRACE. Replaced with CH_DBG_ENABLE_CHECKS, SCH_DBG_ENABLE_ASSERTS,
+  CH_DBG_ENABLE_TRACE  and CH_DBG_FILL_THREADS.
+- NEW: Added a debug option CH_DBG_THREADS_PROFILING for threads profiling.
+  A field into the Thread structure counts the consumed time. The information
+  is not used into the kernel, it is meant for debugging.
+- NEW: Added a debug option CH_DBG_ENABLE_STACK_CHECK for stack overflow
+  checking. The check is not performed in the kernel but in the port code.
+  Currently only the ARM7 and ARMCM3 ports implements it.
+- NEW: Unified makefiles for ARM7, ARMCM3 MSP430 projects, the new makefiles
+  share a common part making them easier to maintain. Also reorganized the
+  demo-specific part of the makefile, now it is easier to configure and the
+  option can be overridden from outside.
+- OPT: Improved ARM7 thumb port code, thanks to some GCC tricks involving
+  registers usage now the kernel is much smaller, faster and most OS APIs
+  use less RAM in stack frames (note, this is an ARM7 thumb mode specific
+  optimization).
+- OPT: Small optimization to the Cortex-M3 thread startup code, improved thread
+  related performance scores and smaller code.
+- OPT: Alternative, non-inlined and more compact, implementations for
+  port_lock() and port_unlock() in the Cortex-M3 port when CH_OPTIMIZE_SPEED
+  is FALSE.
+- OPT: Improved ready list and priority ordered lists code, some space saved,
+  better context switch performance.
+- CHANGE: Now the API chThdSetPriority() returns the old priority instead
+  of void.
+- CHANGE: Modified the signature of the chMsgSendWithEvent() API, it now uses
+  a more efficient event signaling method.
+- CHANGE: Removed the field p_tid from the Thread structure and the related
+  code, this improved the thread creation scores (~2%) and saves some RAM.
+  The trace buffer field cse_tid is now populated with a simple hash of the
+  thread pointer as thread identifier.
+- CHANGE: Renamed the macros chSysIRQEnter() and chSysIRQExit() in
+  CH_IRQ_PROLOGUE() and CH_IRQ_EPILOGUE() in order to make very clear that
+  those are not functions but inlined code. Also introduced a new macro
+  CH_IRQ_HANDLER that should be used when declaring an interrupt handler.
+- CHANGE: Renamed several internal initialization functions by removing the
+  "ch" prefix because could not be considered system APIs.
+- CHANGE: Changed the chSemFastWaitS() macro in chSemFastWaitI() and
+  chSemGetCounter() in chSemGetCounterI().
+- Improved ARM7 and Cortex-M3 support, new configuration options.
+- Introduced the concept of interrupt classes, see the documentation.
+- Introduced the concept of system states, see the documentation.
+- Huge improvements to the documentation.
+- Articles and notes previously in the wiki now merged in the general
+  documentation and updated, the wiki entries are obsolete and will be removed.
+- New application notes and articles added.
+- Added kernel size metrics to the test reports.
+- Removed the inclusion graph from the documentation because the little
+  info they add and the size of all the images. It is possible to configure
+  Doxygen to have them again (and more graph types).
+- Improvements to the test suite, added a new level of indirection that allows
+  to make tests depend on the configuration options without have to put #ifs
+  into the test main module. New benchmarks about semaphores and mutexes.
+- Modified the test thread function to return the global test result flag.
+- Removed testcond.c|h and moved the test cases into testmtx.c. Mutexes and
+  condvars have to be tested together.
+- Added architecture diagram to the documentation.
+
+*** 1.0.2 ***
+- FIX: Fixed priority inheritance problem with condvars (bug 2674756).
+- FIX: Fixed a problem in time ranges (bug 2680425).
+- Replaced ./docs/index.html with a direct shortcut to the documentation.
+
+*** 1.0.1 ***
+- NEW: Added to the STM32 demo makefile an option to build ChibiOS/RT with the
+  full STM32 FWLib 2.03.
+  Note that, except for the compile option, the library is not used by the
+  OS nor supported.
+- FIX: Fixed a problem into the STACK_ALIGN() macro.
+- FIX: Fixed a problem with a wrong declaration of the PLL structure in the
+  file lpc214x.h.
+- FIX: Modified the default value for the STM32 HSI setup it was 1, it should
+  be 0x10.
+- FIX: Removed an obsolete constant (P_SUSPENDED) from thread.h.
+- FIX: Removed unused field mp_grow in the MemoryPool structure.
+- FIX: Fixed wrong assertions in chThdWait() and chHeapFree().
+- FIX: Fixed a problem with some event APIs not showing in the documentation.
+
+*** 1.0.0 ***
+- License switch, added GPL exception, see exception.txt.
+- Full test cycle and test reports updated.
+- Renamed some occurrences of "Conditional Variable" in "Condition Variable" in
+  the documentation.
+- FIX: Fixed some images in the documentation because problems when seen in
+  Internet Explorer.