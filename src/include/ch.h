/*
    ChibiOS/RT - Copyright (C) 2009 Giovanni Di Sirio.

    This file is part of ChibiOS/RT.

    ChibiOS/RT is free software; you can redistribute it and/or modify
    it under the terms of the GNU General Public License as published by
    the Free Software Foundation; either version 3 of the License, or
    (at your option) any later version.

    ChibiOS/RT is distributed in the hope that it will be useful,
    but WITHOUT ANY WARRANTY; without even the implied warranty of
    MERCHANTABILITY or FITNESS FOR A PARTICULAR PURPOSE.  See the
    GNU General Public License for more details.

    You should have received a copy of the GNU General Public License
    along with this program.  If not, see <http://www.gnu.org/licenses/>.

                                      ---

    A special exception to the GPL can be applied should you wish to distribute
    a combined work that includes ChibiOS/RT, without being obliged to provide
    the source code for any proprietary components. See the file exception.txt
    for full details of how and when the exception can be applied.
*/

/**
 * @file ch.h
 * @brief ChibiOS/RT main include file, it includes everything else.
 * @addtogroup Kernel
 * @{
 */

#ifndef _CH_H_
#define _CH_H_

/**
 * ChibiOS/RT identification macro.
 */
#define _CHIBIOS_RT_

/**
 * Kernel version string.
 */
<<<<<<< HEAD
#define CH_KERNEL_VERSION       "1.0.2"
=======
#define CH_KERNEL_VERSION       "1.2.3"
>>>>>>> 5f996e99

/**
 * Kernel version major number.
 */
#define CH_KERNEL_MAJOR         1

/**
 * Kernel version minor number.
 */
#define CH_KERNEL_MINOR         2

/**
 * Kernel version patch number.
 */
<<<<<<< HEAD
#define CH_KERNEL_PATCH         2
=======
#define CH_KERNEL_PATCH         3

/*
 * Common values.
 */
#ifndef FALSE
#define FALSE       0
#endif
#ifndef TRUE
#define TRUE        (!FALSE)
#endif
>>>>>>> 5f996e99

#include <chconf.h>
#include <chtypes.h>
#include "lists.h"
#include <chcore.h>
#include "sys.h"
#include "vt.h"
#include "scheduler.h"
#include "semaphores.h"
#include "mutexes.h"
#include "condvars.h"
#include "events.h"
#include "messages.h"
#include "mailboxes.h"
#include "heap.h"
#include "mempools.h"
#include "threads.h"
#include "inline.h"
#include "queues.h"
#include "serial.h"
#include "debug.h"

#endif /* _CH_H_ */

/** @} */
<|MERGE_RESOLUTION|>--- conflicted
+++ resolved
@@ -1,103 +1,95 @@
-/*
-    ChibiOS/RT - Copyright (C) 2009 Giovanni Di Sirio.
-
-    This file is part of ChibiOS/RT.
-
-    ChibiOS/RT is free software; you can redistribute it and/or modify
-    it under the terms of the GNU General Public License as published by
-    the Free Software Foundation; either version 3 of the License, or
-    (at your option) any later version.
-
-    ChibiOS/RT is distributed in the hope that it will be useful,
-    but WITHOUT ANY WARRANTY; without even the implied warranty of
-    MERCHANTABILITY or FITNESS FOR A PARTICULAR PURPOSE.  See the
-    GNU General Public License for more details.
-
-    You should have received a copy of the GNU General Public License
-    along with this program.  If not, see <http://www.gnu.org/licenses/>.
-
-                                      ---
-
-    A special exception to the GPL can be applied should you wish to distribute
-    a combined work that includes ChibiOS/RT, without being obliged to provide
-    the source code for any proprietary components. See the file exception.txt
-    for full details of how and when the exception can be applied.
-*/
-
-/**
- * @file ch.h
- * @brief ChibiOS/RT main include file, it includes everything else.
- * @addtogroup Kernel
- * @{
- */
-
-#ifndef _CH_H_
-#define _CH_H_
-
-/**
- * ChibiOS/RT identification macro.
- */
-#define _CHIBIOS_RT_
-
-/**
- * Kernel version string.
- */
-<<<<<<< HEAD
-#define CH_KERNEL_VERSION       "1.0.2"
-=======
-#define CH_KERNEL_VERSION       "1.2.3"
->>>>>>> 5f996e99
-
-/**
- * Kernel version major number.
- */
-#define CH_KERNEL_MAJOR         1
-
-/**
- * Kernel version minor number.
- */
-#define CH_KERNEL_MINOR         2
-
-/**
- * Kernel version patch number.
- */
-<<<<<<< HEAD
-#define CH_KERNEL_PATCH         2
-=======
-#define CH_KERNEL_PATCH         3
-
-/*
- * Common values.
- */
-#ifndef FALSE
-#define FALSE       0
-#endif
-#ifndef TRUE
-#define TRUE        (!FALSE)
-#endif
->>>>>>> 5f996e99
-
-#include <chconf.h>
-#include <chtypes.h>
-#include "lists.h"
-#include <chcore.h>
-#include "sys.h"
-#include "vt.h"
-#include "scheduler.h"
-#include "semaphores.h"
-#include "mutexes.h"
-#include "condvars.h"
-#include "events.h"
-#include "messages.h"
-#include "mailboxes.h"
-#include "heap.h"
-#include "mempools.h"
-#include "threads.h"
-#include "inline.h"
-#include "queues.h"
-#include "serial.h"
-#include "debug.h"
-
-#endif /* _CH_H_ */
-
-/** @} */
+/*
+    ChibiOS/RT - Copyright (C) 2009 Giovanni Di Sirio.
+
+    This file is part of ChibiOS/RT.
+
+    ChibiOS/RT is free software; you can redistribute it and/or modify
+    it under the terms of the GNU General Public License as published by
+    the Free Software Foundation; either version 3 of the License, or
+    (at your option) any later version.
+
+    ChibiOS/RT is distributed in the hope that it will be useful,
+    but WITHOUT ANY WARRANTY; without even the implied warranty of
+    MERCHANTABILITY or FITNESS FOR A PARTICULAR PURPOSE.  See the
+    GNU General Public License for more details.
+
+    You should have received a copy of the GNU General Public License
+    along with this program.  If not, see <http://www.gnu.org/licenses/>.
+
+                                      ---
+
+    A special exception to the GPL can be applied should you wish to distribute
+    a combined work that includes ChibiOS/RT, without being obliged to provide
+    the source code for any proprietary components. See the file exception.txt
+    for full details of how and when the exception can be applied.
+*/
+
+/**
+ * @file ch.h
+ * @brief ChibiOS/RT main include file, it includes everything else.
+ * @addtogroup Kernel
+ * @{
+ */
+
+#ifndef _CH_H_
+#define _CH_H_
+
+/**
+ * ChibiOS/RT identification macro.
+ */
+#define _CHIBIOS_RT_
+
+/**
+ * Kernel version string.
+ */
+#define CH_KERNEL_VERSION       "1.2.3"
+
+/**
+ * Kernel version major number.
+ */
+#define CH_KERNEL_MAJOR         1
+
+/**
+ * Kernel version minor number.
+ */
+#define CH_KERNEL_MINOR         2
+
+/**
+ * Kernel version patch number.
+ */
+#define CH_KERNEL_PATCH         3
+
+/*
+ * Common values.
+ */
+#ifndef FALSE
+#define FALSE       0
+#endif
+#ifndef TRUE
+#define TRUE        (!FALSE)
+#endif
+
+#include <chconf.h>
+#include <chtypes.h>
+#include "lists.h"
+#include <chcore.h>
+#include "sys.h"
+#include "vt.h"
+#include "scheduler.h"
+#include "semaphores.h"
+#include "mutexes.h"
+#include "condvars.h"
+#include "events.h"
+#include "messages.h"
+#include "mailboxes.h"
+#include "heap.h"
+#include "mempools.h"
+#include "threads.h"
+#include "inline.h"
+#include "queues.h"
+#include "serial.h"
+#include "debug.h"
+
+#endif /* _CH_H_ */
+
+/** @} */