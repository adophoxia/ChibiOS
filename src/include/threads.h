--- conflicted
+++ resolved
@@ -1,434 +1,276 @@
-/*
-    ChibiOS/RT - Copyright (C) 2009 Giovanni Di Sirio.
-
-    This file is part of ChibiOS/RT.
-
-    ChibiOS/RT is free software; you can redistribute it and/or modify
-    it under the terms of the GNU General Public License as published by
-    the Free Software Foundation; either version 3 of the License, or
-    (at your option) any later version.
-
-    ChibiOS/RT is distributed in the hope that it will be useful,
-    but WITHOUT ANY WARRANTY; without even the implied warranty of
-    MERCHANTABILITY or FITNESS FOR A PARTICULAR PURPOSE.  See the
-    GNU General Public License for more details.
-
-    You should have received a copy of the GNU General Public License
-    along with this program.  If not, see <http://www.gnu.org/licenses/>.
-
-                                      ---
-
-    A special exception to the GPL can be applied should you wish to distribute
-    a combined work that includes ChibiOS/RT, without being obliged to provide
-    the source code for any proprietary components. See the file exception.txt
-    for full details of how and when the exception can be applied.
-*/
-
-/**
-<<<<<<< HEAD
-=======
- * @file threads.h
- * @brief Threads macros and structures.
->>>>>>> 5f996e99
- * @addtogroup Threads
- * @{
- */
-
-#ifndef _THREADS_H_
-#define _THREADS_H_
-
-/**
-<<<<<<< HEAD
- * Structure representing a thread.
- * @extends ThreadsQueue
- * @note Not all the listed fields are always needed, by switching off some
- *       not needed ChibiOS/RT subsystems it is possible to save RAM space by
- *       shrinking the \p Thread structure.
- */
-struct Thread {
-  /** Next \p Thread in the threads list.*/
-  Thread                *p_next;
-  /* End of the fields shared with the ThreadsList structure. */
-  /** Previous \p Thread in the threads list.*/
-  Thread                *p_prev;
-  /* End of the fields shared with the ThreadsQueue structure. */
-  /** The thread priority.*/
-  tprio_t               p_prio;
-  /* End of the fields shared with the ReadyList structure. */
-  /** Thread identifier. */
-  tid_t                 p_tid;
-  /** Current thread state.*/
-  tstate_t              p_state;
-  /** Mode flags. */
-  tmode_t               p_flags;
-  /** Machine dependent processor context.*/
-  Context               p_ctx;
-=======
- * @brief Structure representing a thread.
- *
- * @extends ThreadsQueue
- * @note Not all the listed fields are always needed, by switching off some
- *       not needed ChibiOS/RT subsystems it is possible to save RAM space by
- *       shrinking the @p Thread structure.
- */
-struct Thread {
-  Thread                *p_next;        /**< Next @p Thread in the threads
-                                             list/queue.*/
-  /* End of the fields shared with the ThreadsList structure. */
-  Thread                *p_prev;        /**< Previous @p Thread in the threads
-                                             queue.*/
-  /* End of the fields shared with the ThreadsQueue structure. */
-  tprio_t               p_prio;         /**< Thread priority.*/
-  /* End of the fields shared with the ReadyList structure. */
-  tstate_t              p_state;        /**< Current thread state.*/
-  tmode_t               p_flags;        /**< Various flags.*/
-  struct context        p_ctx;          /**< Processor context.*/
-#if CH_USE_NESTED_LOCKS
-  cnt_t                 p_locks;        /**< Number of nested locks.*/
-#endif
-#if CH_DBG_THREADS_PROFILING
-  volatile systime_t    p_time;         /**< Consumed time.
-                                             @note This field can overflow.*/
-#endif
->>>>>>> 5f996e99
-  /*
-   * The following fields are merged in unions because they are all
-   * state-specific fields. This trick saves some extra space for each
-   * thread in the system.
-   */
-  union {
-<<<<<<< HEAD
-    /** Thread wakeup code (only valid when exiting the \p PRREADY state).*/
-    msg_t               p_rdymsg;
-    /** The thread exit code (only while in \p PREXIT state).*/
-    msg_t               p_exitcode;
-#ifdef CH_USE_SEMAPHORES
-    /** Semaphore where the thread is waiting on (only in \p PRWTSEM state).*/
-    Semaphore           *p_wtsemp;
-#endif
-#ifdef CH_USE_MUTEXES
-    /** Mutex where the thread is waiting on (only in \p PRWTMTX state).*/
-    Mutex               *p_wtmtxp;
-#endif
-#ifdef CH_USE_CONDVARS
-    /** CondVar where the thread is waiting on (only in \p PRWTCOND state).*/
-    CondVar             *p_wtcondp;
-#endif
-#ifdef CH_USE_MESSAGES
-    /** Destination thread for message send (only in \p PRSNDMSG state).*/
-    Thread              *p_wtthdp;
-#endif
-#ifdef CH_USE_EVENTS
-    /** Enabled events mask (only while in \p PRWTOREVT or \p PRWTANDEVT
-        states). */
-    eventmask_t         p_ewmask;
-#endif
-#ifdef CH_USE_TRACE
-    /** Kernel object where the thread is waiting on. It is only valid when
-        the thread is some sleeping states.*/
-    void                *p_wtobjp;
-=======
-    msg_t               p_rdymsg;       /**< Thread wakeup code.*/
-    msg_t               p_exitcode;     /**< The thread exit code
-                                             (@p PREXIT state).*/
-    void                *p_wtobjp;      /**< Generic kernel object pointer used
-                                             for opaque access.*/
-#if CH_USE_SEMAPHORES
-    Semaphore           *p_wtsemp;      /**< Semaphore where the thread is
-                                             waiting on (@p PRWTSEM state).*/
-#endif
-#if CH_USE_MUTEXES
-    Mutex               *p_wtmtxp;      /**< Mutex where the thread is waiting
-                                             on (@p PRWTMTX state).*/
-#endif
-#if CH_USE_CONDVARS
-    CondVar             *p_wtcondp;     /**< CondVar where the thread is
-                                             waiting on (@p PRWTCOND state).*/
-#endif
-#if CH_USE_MESSAGES
-    Thread              *p_wtthdp;      /**< Destination thread for message
-                                             send @p PRSNDMSG state).*/
-#endif
-#if CH_USE_EVENTS
-    eventmask_t         p_ewmask;       /**< Enabled events mask (@p PRWTOREVT
-                                             or @p PRWTANDEVT states).*/
->>>>>>> 5f996e99
-#endif
-  };
-  /*
-   * Start of the optional fields.
-   */
-<<<<<<< HEAD
-#ifdef CH_USE_WAITEXIT
-  /** The list of the threads waiting for this thread termination. */
-  Thread                *p_waiting;
-#endif
-#ifdef CH_USE_MESSAGES
-  ThreadsQueue          p_msgqueue;
-  msg_t                 p_msg;
-#endif
-#ifdef CH_USE_EVENTS
-  /** Pending events mask. */
-  eventmask_t           p_epending;
-#endif
-#ifdef CH_USE_MUTEXES
-  /** List of mutexes owned by this thread, \p NULL terminated. */
-  Mutex                 *p_mtxlist;
-  /** Thread's own, non-inherited, priority. */
-  tprio_t               p_realprio;
-#endif
-#if defined(CH_USE_DYNAMIC) && defined(CH_USE_MEMPOOLS)
-  /** Memory Pool where the thread workspace is returned. */
-  void                  *p_mpool;
-=======
-#if CH_USE_WAITEXIT
-  Thread                *p_waiting;     /**< Thread waiting for termination.*/
-#endif
-#if CH_USE_MESSAGES
-  ThreadsQueue          p_msgqueue;     /**< Message queue.*/
-  msg_t                 p_msg;          /**< The message.*/
-#endif
-#if CH_USE_EVENTS
-  eventmask_t           p_epending;     /**< Pending events mask.*/
-#endif
-#if CH_USE_MUTEXES
-  Mutex                 *p_mtxlist;     /**< List of the mutexes owned by this
-                                             thread, @p NULL terminated.*/
-  tprio_t               p_realprio;     /**< Thread's own, non-inherited,
-                                             priority.*/
-#endif
-#if CH_USE_DYNAMIC && CH_USE_MEMPOOLS
-  void                  *p_mpool;       /**< Memory Pool where the thread
-                                             workspace is returned.*/
->>>>>>> 5f996e99
-#endif
-  /* Extra fields defined in chconf.h */
-  THREAD_EXT_FIELDS
-};
-
-/** Thread state: Ready to run, waiting on the ready list.*/
-#define PRREADY         0
-/** Thread state: Currently running. */
-#define PRCURR          1
-/** Thread state: Thread created in suspended state. */
-#define PRSUSPENDED     2
-/** Thread state: Waiting on a semaphore. */
-#define PRWTSEM         3
-/** Thread state: Waiting on a mutex. */
-#define PRWTMTX         4
-<<<<<<< HEAD
-/** Thread state: Waiting in \p chThdSleep() or \p chThdSleepUntil(). */
-#define PRWTCOND        5
-/** Thread state: Waiting in \p chCondWait(). */
-#define PRSLEEP         6
-/** Thread state: Waiting in \p chThdWait(). */
-#define PRWAIT          7
-/** Thread state: Waiting in \p chEvtWaitOneTimeout() or
-    \p chEvtWaitAnyTimeout(). */
-#define PRWTOREVT       8
-/** Thread state: Waiting in \p chEvtWaitAllTimeout(). */
-#define PRWTANDEVT      9
-/** Thread state: Waiting in \p chMsgSend(). */
-#define PRSNDMSG        10
-/** Thread state: Waiting in \p chMsgWait(). */
-=======
-/** Thread state: Waiting in @p chThdSleep() or @p chThdSleepUntil(). */
-#define PRWTCOND        5
-/** Thread state: Waiting in @p chCondWait(). */
-#define PRSLEEP         6
-/** Thread state: Waiting in @p chThdWait(). */
-#define PRWAIT          7
-/** Thread state: Waiting in @p chEvtWaitOneTimeout() or
-    @p chEvtWaitAnyTimeout(). */
-#define PRWTOREVT       8
-/** Thread state: Waiting in @p chEvtWaitAllTimeout(). */
-#define PRWTANDEVT      9
-/** Thread state: Waiting in @p chMsgSend(). */
-#define PRSNDMSG        10
-/** Thread state: Waiting in @p chMsgWait(). */
->>>>>>> 5f996e99
-#define PRWTMSG         11
-/** Thread state: After termination.*/
-#define PREXIT          12
-
-/*
- * Various flags into the thread p_flags field.
- */
-#define P_MEM_MODE_MASK         3       /* Thread memory mode mask.     */
-#define P_MEM_MODE_STATIC       0       /* Thread memory mode: static.  */
-#define P_MEM_MODE_HEAP         1       /* Thread memory mode: heap.    */
-#define P_MEM_MODE_MEMPOOL      2       /* Thread memory mode: mempool. */
-#define P_TERMINATE             4       /* Termination requested.       */
-
-/* Not an API, don't use into the application code.*/
-Thread *init_thread(Thread *tp, tprio_t prio);
-
-/** Thread function.*/
-typedef msg_t (*tfunc_t)(void *);
-
-/*
- * Threads APIs.
- */
-#ifdef __cplusplus
-extern "C" {
-#endif
-<<<<<<< HEAD
-  Thread *chThdInit(void *workspace, size_t wsize,
-                    tprio_t prio, tfunc_t pf, void *arg);
-  Thread *chThdCreateStatic(void *workspace, size_t wsize,
-                            tprio_t prio, tfunc_t pf, void *arg);
-#if defined(CH_USE_DYNAMIC) && defined(CH_USE_WAITEXIT) && defined(CH_USE_HEAP)
-  Thread *chThdCreateFromHeap(size_t wsize, tprio_t prio,
-                              tfunc_t pf, void *arg);
-#endif
-#if defined(CH_USE_DYNAMIC) && defined(CH_USE_WAITEXIT) && defined(CH_USE_MEMPOOLS)
-  Thread *chThdCreateFromMemoryPool(MemoryPool *mp, tprio_t prio,
-                                    tfunc_t pf, void *arg);
-#endif
-  void chThdSetPriority(tprio_t newprio);
-=======
-  Thread *chThdInit(void *wsp, size_t size,
-                    tprio_t prio, tfunc_t pf, void *arg);
-  Thread *chThdCreateStatic(void *wsp, size_t size,
-                            tprio_t prio, tfunc_t pf, void *arg);
-#if CH_USE_DYNAMIC && CH_USE_WAITEXIT && CH_USE_HEAP
-  Thread *chThdCreateFromHeap(size_t size, tprio_t prio,
-                              tfunc_t pf, void *arg);
-#endif
-#if CH_USE_DYNAMIC && CH_USE_WAITEXIT && CH_USE_MEMPOOLS
-  Thread *chThdCreateFromMemoryPool(MemoryPool *mp, tprio_t prio,
-                                    tfunc_t pf, void *arg);
-#endif
-  tprio_t chThdSetPriority(tprio_t newprio);
->>>>>>> 5f996e99
-  Thread *chThdResume(Thread *tp);
-  void chThdTerminate(Thread *tp);
-  void chThdSleep(systime_t time);
-  void chThdSleepUntil(systime_t time);
-  void chThdExit(msg_t msg);
-<<<<<<< HEAD
-#ifdef CH_USE_WAITEXIT
-=======
-#if CH_USE_WAITEXIT
->>>>>>> 5f996e99
-  msg_t chThdWait(Thread *tp);
-#endif
-#ifdef __cplusplus
-}
-#endif
-
-<<<<<<< HEAD
-/** Returns the pointer to the \p Thread currently in execution.*/
-#define chThdSelf() currp
-
-/** Returns the thread priority.*/
-#define chThdGetPriority() (currp->p_prio)
-
-/** Returns the pointer to the \p Thread local storage area, if any.*/
-#define chThdLS() (void *)(currp + 1)
-
-/** Verifies if the specified thread is in the \p PREXIT state.*/
-=======
-/** Returns the pointer to the @p Thread currently in execution.*/
-#define chThdSelf() currp
-
-/** Returns the current thread priority.*/
-#define chThdGetPriority() (currp->p_prio)
-
-/** Returns the pointer to the @p Thread local storage area, if any.*/
-#define chThdLS() (void *)(currp + 1)
-
-/**
- * Verifies if the specified thread is in the @p PREXIT state.
- *
- * @param[in] tp the pointer to the thread
- * @retval TRUE thread terminated.
- * @retval FALSE thread not terminated.
- */
->>>>>>> 5f996e99
-#define chThdTerminated(tp) ((tp)->p_state == PREXIT)
-
-/**
- * Verifies if the current thread has a termination request pending.
-<<<<<<< HEAD
-=======
- *
- * @retval TRUE termination request pended.
- * @retval FALSE termination request not pended.
->>>>>>> 5f996e99
- */
-#define chThdShouldTerminate() (currp->p_flags & P_TERMINATE)
-
-/**
-<<<<<<< HEAD
- * Resumes a thread created with the \p P_SUSPENDED option or suspended with
- * \p chThdSuspend().
- * @param tp the pointer to the thread
-=======
- * Resumes a thread created with @p chThdInit().
- *
- * @param[in] tp the pointer to the thread
->>>>>>> 5f996e99
- */
-#define chThdResumeI(tp) chSchReadyI(tp)
-
-/**
- * Suspends the invoking thread for the specified time.
-<<<<<<< HEAD
- * @param time the delay in system ticks
-=======
- *
- * @param[in] time the delay in system ticks, the special values are handled as
- *                 follow:
- *                 - @a TIME_INFINITE the thread enters an infinite sleep
- *                   state.
- *                 - @a TIME_IMMEDIATE this value is accepted but interpreted
- *                   as a normal time specification not as an immediate timeout
- *                   specification.
- *                 .
->>>>>>> 5f996e99
- */
-#define chThdSleepS(time) chSchGoSleepTimeoutS(PRSLEEP, time)
-
-/**
- * Delays the invoking thread for the specified number of seconds.
-<<<<<<< HEAD
-=======
- *
- * @param[in] sec the time in seconds
->>>>>>> 5f996e99
- * @note The specified time is rounded up to a value allowed by the real
- *       system clock.
- * @note The maximum specified value is implementation dependent.
- */
-#define chThdSleepSeconds(sec) chThdSleep(S2ST(sec))
-
-/**
- * Delays the invoking thread for the specified number of milliseconds.
-<<<<<<< HEAD
-=======
- *
- * @param[in] msec the time in milliseconds
->>>>>>> 5f996e99
- * @note The specified time is rounded up to a value allowed by the real
- *       system clock.
- * @note The maximum specified value is implementation dependent.
- */
-#define chThdSleepMilliseconds(msec) chThdSleep(MS2ST(msec))
-
-/**
- * Delays the invoking thread for the specified number of microseconds.
-<<<<<<< HEAD
-=======
- *
- * @param[in] usec the time in microseconds
->>>>>>> 5f996e99
- * @note The specified time is rounded up to a value allowed by the real
- *       system clock.
- * @note The maximum specified value is implementation dependent.
- */
-#define chThdSleepMicroseconds(usec) chThdSleep(US2ST(usec))
-
-#endif  /* _THREADS_H_ */
-
-/** @} */
+/*
+    ChibiOS/RT - Copyright (C) 2009 Giovanni Di Sirio.
+
+    This file is part of ChibiOS/RT.
+
+    ChibiOS/RT is free software; you can redistribute it and/or modify
+    it under the terms of the GNU General Public License as published by
+    the Free Software Foundation; either version 3 of the License, or
+    (at your option) any later version.
+
+    ChibiOS/RT is distributed in the hope that it will be useful,
+    but WITHOUT ANY WARRANTY; without even the implied warranty of
+    MERCHANTABILITY or FITNESS FOR A PARTICULAR PURPOSE.  See the
+    GNU General Public License for more details.
+
+    You should have received a copy of the GNU General Public License
+    along with this program.  If not, see <http://www.gnu.org/licenses/>.
+
+                                      ---
+
+    A special exception to the GPL can be applied should you wish to distribute
+    a combined work that includes ChibiOS/RT, without being obliged to provide
+    the source code for any proprietary components. See the file exception.txt
+    for full details of how and when the exception can be applied.
+*/
+
+/**
+ * @file threads.h
+ * @brief Threads macros and structures.
+ * @addtogroup Threads
+ * @{
+ */
+
+#ifndef _THREADS_H_
+#define _THREADS_H_
+
+/**
+ * @brief Structure representing a thread.
+ *
+ * @extends ThreadsQueue
+ * @note Not all the listed fields are always needed, by switching off some
+ *       not needed ChibiOS/RT subsystems it is possible to save RAM space by
+ *       shrinking the @p Thread structure.
+ */
+struct Thread {
+  Thread                *p_next;        /**< Next @p Thread in the threads
+                                             list/queue.*/
+  /* End of the fields shared with the ThreadsList structure. */
+  Thread                *p_prev;        /**< Previous @p Thread in the threads
+                                             queue.*/
+  /* End of the fields shared with the ThreadsQueue structure. */
+  tprio_t               p_prio;         /**< Thread priority.*/
+  /* End of the fields shared with the ReadyList structure. */
+  tstate_t              p_state;        /**< Current thread state.*/
+  tmode_t               p_flags;        /**< Various flags.*/
+  struct context        p_ctx;          /**< Processor context.*/
+#if CH_USE_NESTED_LOCKS
+  cnt_t                 p_locks;        /**< Number of nested locks.*/
+#endif
+#if CH_DBG_THREADS_PROFILING
+  volatile systime_t    p_time;         /**< Consumed time.
+                                             @note This field can overflow.*/
+#endif
+  /*
+   * The following fields are merged in unions because they are all
+   * state-specific fields. This trick saves some extra space for each
+   * thread in the system.
+   */
+  union {
+    msg_t               p_rdymsg;       /**< Thread wakeup code.*/
+    msg_t               p_exitcode;     /**< The thread exit code
+                                             (@p PREXIT state).*/
+    void                *p_wtobjp;      /**< Generic kernel object pointer used
+                                             for opaque access.*/
+#if CH_USE_SEMAPHORES
+    Semaphore           *p_wtsemp;      /**< Semaphore where the thread is
+                                             waiting on (@p PRWTSEM state).*/
+#endif
+#if CH_USE_MUTEXES
+    Mutex               *p_wtmtxp;      /**< Mutex where the thread is waiting
+                                             on (@p PRWTMTX state).*/
+#endif
+#if CH_USE_CONDVARS
+    CondVar             *p_wtcondp;     /**< CondVar where the thread is
+                                             waiting on (@p PRWTCOND state).*/
+#endif
+#if CH_USE_MESSAGES
+    Thread              *p_wtthdp;      /**< Destination thread for message
+                                             send @p PRSNDMSG state).*/
+#endif
+#if CH_USE_EVENTS
+    eventmask_t         p_ewmask;       /**< Enabled events mask (@p PRWTOREVT
+                                             or @p PRWTANDEVT states).*/
+#endif
+  };
+  /*
+   * Start of the optional fields.
+   */
+#if CH_USE_WAITEXIT
+  Thread                *p_waiting;     /**< Thread waiting for termination.*/
+#endif
+#if CH_USE_MESSAGES
+  ThreadsQueue          p_msgqueue;     /**< Message queue.*/
+  msg_t                 p_msg;          /**< The message.*/
+#endif
+#if CH_USE_EVENTS
+  eventmask_t           p_epending;     /**< Pending events mask.*/
+#endif
+#if CH_USE_MUTEXES
+  Mutex                 *p_mtxlist;     /**< List of the mutexes owned by this
+                                             thread, @p NULL terminated.*/
+  tprio_t               p_realprio;     /**< Thread's own, non-inherited,
+                                             priority.*/
+#endif
+#if CH_USE_DYNAMIC && CH_USE_MEMPOOLS
+  void                  *p_mpool;       /**< Memory Pool where the thread
+                                             workspace is returned.*/
+#endif
+  /* Extra fields defined in chconf.h */
+  THREAD_EXT_FIELDS
+};
+
+/** Thread state: Ready to run, waiting on the ready list.*/
+#define PRREADY         0
+/** Thread state: Currently running. */
+#define PRCURR          1
+/** Thread state: Thread created in suspended state. */
+#define PRSUSPENDED     2
+/** Thread state: Waiting on a semaphore. */
+#define PRWTSEM         3
+/** Thread state: Waiting on a mutex. */
+#define PRWTMTX         4
+/** Thread state: Waiting in @p chThdSleep() or @p chThdSleepUntil(). */
+#define PRWTCOND        5
+/** Thread state: Waiting in @p chCondWait(). */
+#define PRSLEEP         6
+/** Thread state: Waiting in @p chThdWait(). */
+#define PRWAIT          7
+/** Thread state: Waiting in @p chEvtWaitOneTimeout() or
+    @p chEvtWaitAnyTimeout(). */
+#define PRWTOREVT       8
+/** Thread state: Waiting in @p chEvtWaitAllTimeout(). */
+#define PRWTANDEVT      9
+/** Thread state: Waiting in @p chMsgSend(). */
+#define PRSNDMSG        10
+/** Thread state: Waiting in @p chMsgWait(). */
+#define PRWTMSG         11
+/** Thread state: After termination.*/
+#define PREXIT          12
+
+/*
+ * Various flags into the thread p_flags field.
+ */
+#define P_MEM_MODE_MASK         3       /* Thread memory mode mask.     */
+#define P_MEM_MODE_STATIC       0       /* Thread memory mode: static.  */
+#define P_MEM_MODE_HEAP         1       /* Thread memory mode: heap.    */
+#define P_MEM_MODE_MEMPOOL      2       /* Thread memory mode: mempool. */
+#define P_TERMINATE             4       /* Termination requested.       */
+
+/* Not an API, don't use into the application code.*/
+Thread *init_thread(Thread *tp, tprio_t prio);
+
+/** Thread function.*/
+typedef msg_t (*tfunc_t)(void *);
+
+/*
+ * Threads APIs.
+ */
+#ifdef __cplusplus
+extern "C" {
+#endif
+  Thread *chThdInit(void *wsp, size_t size,
+                    tprio_t prio, tfunc_t pf, void *arg);
+  Thread *chThdCreateStatic(void *wsp, size_t size,
+                            tprio_t prio, tfunc_t pf, void *arg);
+#if CH_USE_DYNAMIC && CH_USE_WAITEXIT && CH_USE_HEAP
+  Thread *chThdCreateFromHeap(size_t size, tprio_t prio,
+                              tfunc_t pf, void *arg);
+#endif
+#if CH_USE_DYNAMIC && CH_USE_WAITEXIT && CH_USE_MEMPOOLS
+  Thread *chThdCreateFromMemoryPool(MemoryPool *mp, tprio_t prio,
+                                    tfunc_t pf, void *arg);
+#endif
+  tprio_t chThdSetPriority(tprio_t newprio);
+  Thread *chThdResume(Thread *tp);
+  void chThdTerminate(Thread *tp);
+  void chThdSleep(systime_t time);
+  void chThdSleepUntil(systime_t time);
+  void chThdExit(msg_t msg);
+#if CH_USE_WAITEXIT
+  msg_t chThdWait(Thread *tp);
+#endif
+#ifdef __cplusplus
+}
+#endif
+
+/** Returns the pointer to the @p Thread currently in execution.*/
+#define chThdSelf() currp
+
+/** Returns the current thread priority.*/
+#define chThdGetPriority() (currp->p_prio)
+
+/** Returns the pointer to the @p Thread local storage area, if any.*/
+#define chThdLS() (void *)(currp + 1)
+
+/**
+ * Verifies if the specified thread is in the @p PREXIT state.
+ *
+ * @param[in] tp the pointer to the thread
+ * @retval TRUE thread terminated.
+ * @retval FALSE thread not terminated.
+ */
+#define chThdTerminated(tp) ((tp)->p_state == PREXIT)
+
+/**
+ * Verifies if the current thread has a termination request pending.
+ *
+ * @retval TRUE termination request pended.
+ * @retval FALSE termination request not pended.
+ */
+#define chThdShouldTerminate() (currp->p_flags & P_TERMINATE)
+
+/**
+ * Resumes a thread created with @p chThdInit().
+ *
+ * @param[in] tp the pointer to the thread
+ */
+#define chThdResumeI(tp) chSchReadyI(tp)
+
+/**
+ * Suspends the invoking thread for the specified time.
+ *
+ * @param[in] time the delay in system ticks, the special values are handled as
+ *                 follow:
+ *                 - @a TIME_INFINITE the thread enters an infinite sleep
+ *                   state.
+ *                 - @a TIME_IMMEDIATE this value is accepted but interpreted
+ *                   as a normal time specification not as an immediate timeout
+ *                   specification.
+ *                 .
+ */
+#define chThdSleepS(time) chSchGoSleepTimeoutS(PRSLEEP, time)
+
+/**
+ * Delays the invoking thread for the specified number of seconds.
+ *
+ * @param[in] sec the time in seconds
+ * @note The specified time is rounded up to a value allowed by the real
+ *       system clock.
+ * @note The maximum specified value is implementation dependent.
+ */
+#define chThdSleepSeconds(sec) chThdSleep(S2ST(sec))
+
+/**
+ * Delays the invoking thread for the specified number of milliseconds.
+ *
+ * @param[in] msec the time in milliseconds
+ * @note The specified time is rounded up to a value allowed by the real
+ *       system clock.
+ * @note The maximum specified value is implementation dependent.
+ */
+#define chThdSleepMilliseconds(msec) chThdSleep(MS2ST(msec))
+
+/**
+ * Delays the invoking thread for the specified number of microseconds.
+ *
+ * @param[in] usec the time in microseconds
+ * @note The specified time is rounded up to a value allowed by the real
+ *       system clock.
+ * @note The maximum specified value is implementation dependent.
+ */
+#define chThdSleepMicroseconds(usec) chThdSleep(US2ST(usec))
+
+#endif  /* _THREADS_H_ */
+
+/** @} */