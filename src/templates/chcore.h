/*
    ChibiOS/RT - Copyright (C) 2009 Giovanni Di Sirio.

    This file is part of ChibiOS/RT.

    ChibiOS/RT is free software; you can redistribute it and/or modify
    it under the terms of the GNU General Public License as published by
    the Free Software Foundation; either version 3 of the License, or
    (at your option) any later version.

    ChibiOS/RT is distributed in the hope that it will be useful,
    but WITHOUT ANY WARRANTY; without even the implied warranty of
    MERCHANTABILITY or FITNESS FOR A PARTICULAR PURPOSE.  See the
    GNU General Public License for more details.

    You should have received a copy of the GNU General Public License
    along with this program.  If not, see <http://www.gnu.org/licenses/>.

                                      ---

    A special exception to the GPL can be applied should you wish to distribute
    a combined work that includes ChibiOS/RT, without being obliged to provide
    the source code for any proprietary components. See the file exception.txt
    for full details of how and when the exception can be applied.
*/

/**
 * @file src/templates/chcore.h
 * @brief Port related template macros and structures.
 * @addtogroup Core
 * @{
 */

#ifndef _CHCORE_H_
#define _CHCORE_H_

/**
 * Unique macro for the implemented architecture.
 */
#define CH_ARCHITECTURE_XXX

/**
 * Base type for stack alignment.
 * This type is used only for stack alignment reasons thus can be anything from
 * a char to a double.
 */
typedef uint8_t stkalign_t;

/**
 * @brief Interrupt saved context.
 * @details This structure represents the stack frame saved during a
 * preemption-capable interrupt handler.
 */
struct extctx {
};

/**
 * @brief System saved context.
 * @details This structure represents the inner stack frame during a context
 * switching.
 */
struct intctx {
};

/**
 * @brief Platform dependent part of the @p Thread structure.
 * @details This structure usually contains just the saved stack pointer
 * defined as a pointer to a @p intctx structure.
 */
struct context {
  struct intctx *sp;
};

/**
 * Platform dependent part of the @p chThdInit() API.
 * This code usually setup the context switching frame represented by a
 * @p intctx structure.
 */
#define SETUP_CONTEXT(workspace, wsize, pf, arg) {                      \
}

/**
 * Stack size for the system idle thread.
 * This size depends on the idle thread implementation, usually the idle
 * thread should take no more space than those reserved
 * by @p INT_REQUIRED_STACK.
 */
#ifndef IDLE_THREAD_STACK_SIZE
#define IDLE_THREAD_STACK_SIZE 0
#endif

/**
 * Per-thread stack overhead for interrupts servicing, it is used in the
 * calculation of the correct working area size.
 * This value can be zero on those architecture where there is a separate
 * interrupt stack and the stack space between @p intctx and @p extctx is
 * known to be zero.
 */
#ifndef INT_REQUIRED_STACK
#define INT_REQUIRED_STACK 0
#endif

/**
 * Enforces a correct alignment for a stack area size value.
 */
#define STACK_ALIGN(n) ((((n) - 1) | (sizeof(stkalign_t) - 1)) + 1)

<<<<<<< HEAD
 /**
  * Computes the thread working area global size.
  */
#define THD_WA_SIZE(n) STACK_ALIGN(sizeof(Thread) +                     \
                                   sizeof(struct intctx) +              \
                                   sizeof(struct extctx) +              \
                                   (n) + (INT_REQUIRED_STACK))
=======
/**
 * Computes the thread working area global size.
 */
#define THD_WA_SIZE(n) STACK_ALIGN(sizeof(Thread) +                     \
                                   sizeof(struct intctx) +              \
                                   sizeof(struct extctx) +              \
                                  (n) + (INT_REQUIRED_STACK))
>>>>>>> 5f996e99

/**
 * Macro used to allocate a thread working area aligned as both position and
 * size.
 */
#define WORKING_AREA(s, n) stkalign_t s[THD_WA_SIZE(n) / sizeof(stkalign_t)];

/**
 * IRQ prologue code, inserted at the start of all IRQ handlers enabled to
 * invoke system APIs.
 */
#define PORT_IRQ_PROLOGUE()

/**
 * IRQ epilogue code, inserted at the end of all IRQ handlers enabled to
 * invoke system APIs.
 */
#define PORT_IRQ_EPILOGUE()

/**
 * IRQ handler function declaration.
 * @note @p id can be a function name or a vector number depending on the
 *       port implementation.
 */
#define PORT_IRQ_HANDLER(id) void id(void)

#ifdef __cplusplus
extern "C" {
#endif
  void port_init(void);
  void port_lock(void);
  void port_unlock(void);
  void port_lock_from_isr(void);
  void port_unlock_from_isr(void);
  void port_disable(void);
  void port_suspend(void);
  void port_enable(void);
  void port_wait_for_interrupt(void);
  void port_halt(void);
  void port_switch(Thread *otp, Thread *ntp);
#ifdef __cplusplus
}
#endif

#endif /* _CHCORE_H_ */

/** @} */
<|MERGE_RESOLUTION|>--- conflicted
+++ resolved
@@ -1,171 +1,161 @@
-/*
-    ChibiOS/RT - Copyright (C) 2009 Giovanni Di Sirio.
-
-    This file is part of ChibiOS/RT.
-
-    ChibiOS/RT is free software; you can redistribute it and/or modify
-    it under the terms of the GNU General Public License as published by
-    the Free Software Foundation; either version 3 of the License, or
-    (at your option) any later version.
-
-    ChibiOS/RT is distributed in the hope that it will be useful,
-    but WITHOUT ANY WARRANTY; without even the implied warranty of
-    MERCHANTABILITY or FITNESS FOR A PARTICULAR PURPOSE.  See the
-    GNU General Public License for more details.
-
-    You should have received a copy of the GNU General Public License
-    along with this program.  If not, see <http://www.gnu.org/licenses/>.
-
-                                      ---
-
-    A special exception to the GPL can be applied should you wish to distribute
-    a combined work that includes ChibiOS/RT, without being obliged to provide
-    the source code for any proprietary components. See the file exception.txt
-    for full details of how and when the exception can be applied.
-*/
-
-/**
- * @file src/templates/chcore.h
- * @brief Port related template macros and structures.
- * @addtogroup Core
- * @{
- */
-
-#ifndef _CHCORE_H_
-#define _CHCORE_H_
-
-/**
- * Unique macro for the implemented architecture.
- */
-#define CH_ARCHITECTURE_XXX
-
-/**
- * Base type for stack alignment.
- * This type is used only for stack alignment reasons thus can be anything from
- * a char to a double.
- */
-typedef uint8_t stkalign_t;
-
-/**
- * @brief Interrupt saved context.
- * @details This structure represents the stack frame saved during a
- * preemption-capable interrupt handler.
- */
-struct extctx {
-};
-
-/**
- * @brief System saved context.
- * @details This structure represents the inner stack frame during a context
- * switching.
- */
-struct intctx {
-};
-
-/**
- * @brief Platform dependent part of the @p Thread structure.
- * @details This structure usually contains just the saved stack pointer
- * defined as a pointer to a @p intctx structure.
- */
-struct context {
-  struct intctx *sp;
-};
-
-/**
- * Platform dependent part of the @p chThdInit() API.
- * This code usually setup the context switching frame represented by a
- * @p intctx structure.
- */
-#define SETUP_CONTEXT(workspace, wsize, pf, arg) {                      \
-}
-
-/**
- * Stack size for the system idle thread.
- * This size depends on the idle thread implementation, usually the idle
- * thread should take no more space than those reserved
- * by @p INT_REQUIRED_STACK.
- */
-#ifndef IDLE_THREAD_STACK_SIZE
-#define IDLE_THREAD_STACK_SIZE 0
-#endif
-
-/**
- * Per-thread stack overhead for interrupts servicing, it is used in the
- * calculation of the correct working area size.
- * This value can be zero on those architecture where there is a separate
- * interrupt stack and the stack space between @p intctx and @p extctx is
- * known to be zero.
- */
-#ifndef INT_REQUIRED_STACK
-#define INT_REQUIRED_STACK 0
-#endif
-
-/**
- * Enforces a correct alignment for a stack area size value.
- */
-#define STACK_ALIGN(n) ((((n) - 1) | (sizeof(stkalign_t) - 1)) + 1)
-
-<<<<<<< HEAD
- /**
-  * Computes the thread working area global size.
-  */
-#define THD_WA_SIZE(n) STACK_ALIGN(sizeof(Thread) +                     \
-                                   sizeof(struct intctx) +              \
-                                   sizeof(struct extctx) +              \
-                                   (n) + (INT_REQUIRED_STACK))
-=======
-/**
- * Computes the thread working area global size.
- */
-#define THD_WA_SIZE(n) STACK_ALIGN(sizeof(Thread) +                     \
-                                   sizeof(struct intctx) +              \
-                                   sizeof(struct extctx) +              \
-                                  (n) + (INT_REQUIRED_STACK))
->>>>>>> 5f996e99
-
-/**
- * Macro used to allocate a thread working area aligned as both position and
- * size.
- */
-#define WORKING_AREA(s, n) stkalign_t s[THD_WA_SIZE(n) / sizeof(stkalign_t)];
-
-/**
- * IRQ prologue code, inserted at the start of all IRQ handlers enabled to
- * invoke system APIs.
- */
-#define PORT_IRQ_PROLOGUE()
-
-/**
- * IRQ epilogue code, inserted at the end of all IRQ handlers enabled to
- * invoke system APIs.
- */
-#define PORT_IRQ_EPILOGUE()
-
-/**
- * IRQ handler function declaration.
- * @note @p id can be a function name or a vector number depending on the
- *       port implementation.
- */
-#define PORT_IRQ_HANDLER(id) void id(void)
-
-#ifdef __cplusplus
-extern "C" {
-#endif
-  void port_init(void);
-  void port_lock(void);
-  void port_unlock(void);
-  void port_lock_from_isr(void);
-  void port_unlock_from_isr(void);
-  void port_disable(void);
-  void port_suspend(void);
-  void port_enable(void);
-  void port_wait_for_interrupt(void);
-  void port_halt(void);
-  void port_switch(Thread *otp, Thread *ntp);
-#ifdef __cplusplus
-}
-#endif
-
-#endif /* _CHCORE_H_ */
-
-/** @} */
+/*
+    ChibiOS/RT - Copyright (C) 2009 Giovanni Di Sirio.
+
+    This file is part of ChibiOS/RT.
+
+    ChibiOS/RT is free software; you can redistribute it and/or modify
+    it under the terms of the GNU General Public License as published by
+    the Free Software Foundation; either version 3 of the License, or
+    (at your option) any later version.
+
+    ChibiOS/RT is distributed in the hope that it will be useful,
+    but WITHOUT ANY WARRANTY; without even the implied warranty of
+    MERCHANTABILITY or FITNESS FOR A PARTICULAR PURPOSE.  See the
+    GNU General Public License for more details.
+
+    You should have received a copy of the GNU General Public License
+    along with this program.  If not, see <http://www.gnu.org/licenses/>.
+
+                                      ---
+
+    A special exception to the GPL can be applied should you wish to distribute
+    a combined work that includes ChibiOS/RT, without being obliged to provide
+    the source code for any proprietary components. See the file exception.txt
+    for full details of how and when the exception can be applied.
+*/
+
+/**
+ * @file src/templates/chcore.h
+ * @brief Port related template macros and structures.
+ * @addtogroup Core
+ * @{
+ */
+
+#ifndef _CHCORE_H_
+#define _CHCORE_H_
+
+/**
+ * Unique macro for the implemented architecture.
+ */
+#define CH_ARCHITECTURE_XXX
+
+/**
+ * Base type for stack alignment.
+ * This type is used only for stack alignment reasons thus can be anything from
+ * a char to a double.
+ */
+typedef uint8_t stkalign_t;
+
+/**
+ * @brief Interrupt saved context.
+ * @details This structure represents the stack frame saved during a
+ * preemption-capable interrupt handler.
+ */
+struct extctx {
+};
+
+/**
+ * @brief System saved context.
+ * @details This structure represents the inner stack frame during a context
+ * switching.
+ */
+struct intctx {
+};
+
+/**
+ * @brief Platform dependent part of the @p Thread structure.
+ * @details This structure usually contains just the saved stack pointer
+ * defined as a pointer to a @p intctx structure.
+ */
+struct context {
+  struct intctx *sp;
+};
+
+/**
+ * Platform dependent part of the @p chThdInit() API.
+ * This code usually setup the context switching frame represented by a
+ * @p intctx structure.
+ */
+#define SETUP_CONTEXT(workspace, wsize, pf, arg) {                      \
+}
+
+/**
+ * Stack size for the system idle thread.
+ * This size depends on the idle thread implementation, usually the idle
+ * thread should take no more space than those reserved
+ * by @p INT_REQUIRED_STACK.
+ */
+#ifndef IDLE_THREAD_STACK_SIZE
+#define IDLE_THREAD_STACK_SIZE 0
+#endif
+
+/**
+ * Per-thread stack overhead for interrupts servicing, it is used in the
+ * calculation of the correct working area size.
+ * This value can be zero on those architecture where there is a separate
+ * interrupt stack and the stack space between @p intctx and @p extctx is
+ * known to be zero.
+ */
+#ifndef INT_REQUIRED_STACK
+#define INT_REQUIRED_STACK 0
+#endif
+
+/**
+ * Enforces a correct alignment for a stack area size value.
+ */
+#define STACK_ALIGN(n) ((((n) - 1) | (sizeof(stkalign_t) - 1)) + 1)
+
+/**
+ * Computes the thread working area global size.
+ */
+#define THD_WA_SIZE(n) STACK_ALIGN(sizeof(Thread) +                     \
+                                   sizeof(struct intctx) +              \
+                                   sizeof(struct extctx) +              \
+                                  (n) + (INT_REQUIRED_STACK))
+
+/**
+ * Macro used to allocate a thread working area aligned as both position and
+ * size.
+ */
+#define WORKING_AREA(s, n) stkalign_t s[THD_WA_SIZE(n) / sizeof(stkalign_t)];
+
+/**
+ * IRQ prologue code, inserted at the start of all IRQ handlers enabled to
+ * invoke system APIs.
+ */
+#define PORT_IRQ_PROLOGUE()
+
+/**
+ * IRQ epilogue code, inserted at the end of all IRQ handlers enabled to
+ * invoke system APIs.
+ */
+#define PORT_IRQ_EPILOGUE()
+
+/**
+ * IRQ handler function declaration.
+ * @note @p id can be a function name or a vector number depending on the
+ *       port implementation.
+ */
+#define PORT_IRQ_HANDLER(id) void id(void)
+
+#ifdef __cplusplus
+extern "C" {
+#endif
+  void port_init(void);
+  void port_lock(void);
+  void port_unlock(void);
+  void port_lock_from_isr(void);
+  void port_unlock_from_isr(void);
+  void port_disable(void);
+  void port_suspend(void);
+  void port_enable(void);
+  void port_wait_for_interrupt(void);
+  void port_halt(void);
+  void port_switch(Thread *otp, Thread *ntp);
+#ifdef __cplusplus
+}
+#endif
+
+#endif /* _CHCORE_H_ */
+
+/** @} */