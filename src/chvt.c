/*
    ChibiOS/RT - Copyright (C) 2009 Giovanni Di Sirio.

    This file is part of ChibiOS/RT.

    ChibiOS/RT is free software; you can redistribute it and/or modify
    it under the terms of the GNU General Public License as published by
    the Free Software Foundation; either version 3 of the License, or
    (at your option) any later version.

    ChibiOS/RT is distributed in the hope that it will be useful,
    but WITHOUT ANY WARRANTY; without even the implied warranty of
    MERCHANTABILITY or FITNESS FOR A PARTICULAR PURPOSE.  See the
    GNU General Public License for more details.

    You should have received a copy of the GNU General Public License
    along with this program.  If not, see <http://www.gnu.org/licenses/>.

                                      ---

    A special exception to the GPL can be applied should you wish to distribute
    a combined work that includes ChibiOS/RT, without being obliged to provide
    the source code for any proprietary components. See the file exception.txt
    for full details of how and when the exception can be applied.
*/

/**
 * @file chvt.c
 * @brief Time and Virtual Timers related code.
 * @addtogroup Time
 * @{
 */

#include <ch.h>

VTList vtlist;

/**
 * @brief Virtual Timers initialization.
 *
 * @note Internal use only.
 */
void vt_init(void) {

  vtlist.vt_next = vtlist.vt_prev = (void *)&vtlist;
  vtlist.vt_time = (systime_t)-1;
  vtlist.vt_systime = 0;
}

/**
 * @brief Enables a virtual timer.
 *
 * @param[out] vtp the @p VirtualTimer structure pointer
 * @param[in] time the number of time ticks, the value @p TIME_INFINITE is not
 *                 allowed. The value @p TIME_IMMEDIATE is allowed but
 *                 interpreted as a normal time specification not as an
 *                 immediate timeout specification.
 * @param[in] vtfunc the timer callback function. After invoking the callback
 *                   the timer is disabled and the structure can be disposed or
 *                   reused.
 * @param[in] par a parameter that will be passed to the callback function
 * @note The associated function is invoked by an interrupt handler within
 *       the I-Locked state, see @ref system_states.
 */
void chVTSetI(VirtualTimer *vtp, systime_t time, vtfunc_t vtfunc, void *par) {
  VirtualTimer *p;

  chDbgCheck((vtp != NULL) && (vtfunc != NULL) && (time != TIME_INFINITE),
             "chVTSetI");

  vtp->vt_par = par;
  vtp->vt_func = vtfunc;
  p = vtlist.vt_next;
  while (p->vt_time < time) {
    time -= p->vt_time;
    p = p->vt_next;
  }

  vtp->vt_prev = (vtp->vt_next = p)->vt_prev;
  vtp->vt_prev->vt_next = p->vt_prev = vtp;
  vtp->vt_time = time;
  if (p != (void *)&vtlist)
    p->vt_time -= time;
}

/**
 * @brief Disables a Virtual Timer.
 *
 * @param[in] vtp the @p VirtualTimer structure pointer
 * @note The timer MUST be active when this function is invoked.
 */
void chVTResetI(VirtualTimer *vtp) {

  chDbgCheck(vtp != NULL, "chVTResetI");
  chDbgAssert(vtp->vt_func != NULL,
              "chVTResetI(), #1",
              "timer not set or already triggered");

  if (vtp->vt_next != (void *)&vtlist)
    vtp->vt_next->vt_time += vtp->vt_time;
  vtp->vt_prev->vt_next = vtp->vt_next;
  vtp->vt_next->vt_prev = vtp->vt_prev;
  vtp->vt_func = NULL;
}

/**
<<<<<<< HEAD
 * Checks if the current system time is within the specified time window.
 * @param start the start of the time window (inclusive)
 * @param end the end of the time window (non inclusive)
=======
 * @brief Checks if the current system time is within the specified time window.
 *
 * @param[in] start the start of the time window (inclusive)
 * @param[in] end the end of the time window (non inclusive)
 * @retval TRUE current time within the specified time window.
 * @retval FALSE current time not within the specified time window.
>>>>>>> 5f996e99
 * @note When start==end then the function returns always true because the
 *       whole time range is specified.
 */
bool_t chTimeIsWithin(systime_t start, systime_t end) {

<<<<<<< HEAD
  systime_t time = chSysGetTime();
=======
  systime_t time = chTimeNow();
>>>>>>> 5f996e99
  return end > start ? (time >= start) && (time < end) :
                       (time >= start) || (time < end);
}

/** @} */
<|MERGE_RESOLUTION|>--- conflicted
+++ resolved
@@ -1,133 +1,123 @@
-/*
-    ChibiOS/RT - Copyright (C) 2009 Giovanni Di Sirio.
-
-    This file is part of ChibiOS/RT.
-
-    ChibiOS/RT is free software; you can redistribute it and/or modify
-    it under the terms of the GNU General Public License as published by
-    the Free Software Foundation; either version 3 of the License, or
-    (at your option) any later version.
-
-    ChibiOS/RT is distributed in the hope that it will be useful,
-    but WITHOUT ANY WARRANTY; without even the implied warranty of
-    MERCHANTABILITY or FITNESS FOR A PARTICULAR PURPOSE.  See the
-    GNU General Public License for more details.
-
-    You should have received a copy of the GNU General Public License
-    along with this program.  If not, see <http://www.gnu.org/licenses/>.
-
-                                      ---
-
-    A special exception to the GPL can be applied should you wish to distribute
-    a combined work that includes ChibiOS/RT, without being obliged to provide
-    the source code for any proprietary components. See the file exception.txt
-    for full details of how and when the exception can be applied.
-*/
-
-/**
- * @file chvt.c
- * @brief Time and Virtual Timers related code.
- * @addtogroup Time
- * @{
- */
-
-#include <ch.h>
-
-VTList vtlist;
-
-/**
- * @brief Virtual Timers initialization.
- *
- * @note Internal use only.
- */
-void vt_init(void) {
-
-  vtlist.vt_next = vtlist.vt_prev = (void *)&vtlist;
-  vtlist.vt_time = (systime_t)-1;
-  vtlist.vt_systime = 0;
-}
-
-/**
- * @brief Enables a virtual timer.
- *
- * @param[out] vtp the @p VirtualTimer structure pointer
- * @param[in] time the number of time ticks, the value @p TIME_INFINITE is not
- *                 allowed. The value @p TIME_IMMEDIATE is allowed but
- *                 interpreted as a normal time specification not as an
- *                 immediate timeout specification.
- * @param[in] vtfunc the timer callback function. After invoking the callback
- *                   the timer is disabled and the structure can be disposed or
- *                   reused.
- * @param[in] par a parameter that will be passed to the callback function
- * @note The associated function is invoked by an interrupt handler within
- *       the I-Locked state, see @ref system_states.
- */
-void chVTSetI(VirtualTimer *vtp, systime_t time, vtfunc_t vtfunc, void *par) {
-  VirtualTimer *p;
-
-  chDbgCheck((vtp != NULL) && (vtfunc != NULL) && (time != TIME_INFINITE),
-             "chVTSetI");
-
-  vtp->vt_par = par;
-  vtp->vt_func = vtfunc;
-  p = vtlist.vt_next;
-  while (p->vt_time < time) {
-    time -= p->vt_time;
-    p = p->vt_next;
-  }
-
-  vtp->vt_prev = (vtp->vt_next = p)->vt_prev;
-  vtp->vt_prev->vt_next = p->vt_prev = vtp;
-  vtp->vt_time = time;
-  if (p != (void *)&vtlist)
-    p->vt_time -= time;
-}
-
-/**
- * @brief Disables a Virtual Timer.
- *
- * @param[in] vtp the @p VirtualTimer structure pointer
- * @note The timer MUST be active when this function is invoked.
- */
-void chVTResetI(VirtualTimer *vtp) {
-
-  chDbgCheck(vtp != NULL, "chVTResetI");
-  chDbgAssert(vtp->vt_func != NULL,
-              "chVTResetI(), #1",
-              "timer not set or already triggered");
-
-  if (vtp->vt_next != (void *)&vtlist)
-    vtp->vt_next->vt_time += vtp->vt_time;
-  vtp->vt_prev->vt_next = vtp->vt_next;
-  vtp->vt_next->vt_prev = vtp->vt_prev;
-  vtp->vt_func = NULL;
-}
-
-/**
-<<<<<<< HEAD
- * Checks if the current system time is within the specified time window.
- * @param start the start of the time window (inclusive)
- * @param end the end of the time window (non inclusive)
-=======
- * @brief Checks if the current system time is within the specified time window.
- *
- * @param[in] start the start of the time window (inclusive)
- * @param[in] end the end of the time window (non inclusive)
- * @retval TRUE current time within the specified time window.
- * @retval FALSE current time not within the specified time window.
->>>>>>> 5f996e99
- * @note When start==end then the function returns always true because the
- *       whole time range is specified.
- */
-bool_t chTimeIsWithin(systime_t start, systime_t end) {
-
-<<<<<<< HEAD
-  systime_t time = chSysGetTime();
-=======
-  systime_t time = chTimeNow();
->>>>>>> 5f996e99
-  return end > start ? (time >= start) && (time < end) :
-                       (time >= start) || (time < end);
-}
-
-/** @} */
+/*
+    ChibiOS/RT - Copyright (C) 2009 Giovanni Di Sirio.
+
+    This file is part of ChibiOS/RT.
+
+    ChibiOS/RT is free software; you can redistribute it and/or modify
+    it under the terms of the GNU General Public License as published by
+    the Free Software Foundation; either version 3 of the License, or
+    (at your option) any later version.
+
+    ChibiOS/RT is distributed in the hope that it will be useful,
+    but WITHOUT ANY WARRANTY; without even the implied warranty of
+    MERCHANTABILITY or FITNESS FOR A PARTICULAR PURPOSE.  See the
+    GNU General Public License for more details.
+
+    You should have received a copy of the GNU General Public License
+    along with this program.  If not, see <http://www.gnu.org/licenses/>.
+
+                                      ---
+
+    A special exception to the GPL can be applied should you wish to distribute
+    a combined work that includes ChibiOS/RT, without being obliged to provide
+    the source code for any proprietary components. See the file exception.txt
+    for full details of how and when the exception can be applied.
+*/
+
+/**
+ * @file chvt.c
+ * @brief Time and Virtual Timers related code.
+ * @addtogroup Time
+ * @{
+ */
+
+#include <ch.h>
+
+VTList vtlist;
+
+/**
+ * @brief Virtual Timers initialization.
+ *
+ * @note Internal use only.
+ */
+void vt_init(void) {
+
+  vtlist.vt_next = vtlist.vt_prev = (void *)&vtlist;
+  vtlist.vt_time = (systime_t)-1;
+  vtlist.vt_systime = 0;
+}
+
+/**
+ * @brief Enables a virtual timer.
+ *
+ * @param[out] vtp the @p VirtualTimer structure pointer
+ * @param[in] time the number of time ticks, the value @p TIME_INFINITE is not
+ *                 allowed. The value @p TIME_IMMEDIATE is allowed but
+ *                 interpreted as a normal time specification not as an
+ *                 immediate timeout specification.
+ * @param[in] vtfunc the timer callback function. After invoking the callback
+ *                   the timer is disabled and the structure can be disposed or
+ *                   reused.
+ * @param[in] par a parameter that will be passed to the callback function
+ * @note The associated function is invoked by an interrupt handler within
+ *       the I-Locked state, see @ref system_states.
+ */
+void chVTSetI(VirtualTimer *vtp, systime_t time, vtfunc_t vtfunc, void *par) {
+  VirtualTimer *p;
+
+  chDbgCheck((vtp != NULL) && (vtfunc != NULL) && (time != TIME_INFINITE),
+             "chVTSetI");
+
+  vtp->vt_par = par;
+  vtp->vt_func = vtfunc;
+  p = vtlist.vt_next;
+  while (p->vt_time < time) {
+    time -= p->vt_time;
+    p = p->vt_next;
+  }
+
+  vtp->vt_prev = (vtp->vt_next = p)->vt_prev;
+  vtp->vt_prev->vt_next = p->vt_prev = vtp;
+  vtp->vt_time = time;
+  if (p != (void *)&vtlist)
+    p->vt_time -= time;
+}
+
+/**
+ * @brief Disables a Virtual Timer.
+ *
+ * @param[in] vtp the @p VirtualTimer structure pointer
+ * @note The timer MUST be active when this function is invoked.
+ */
+void chVTResetI(VirtualTimer *vtp) {
+
+  chDbgCheck(vtp != NULL, "chVTResetI");
+  chDbgAssert(vtp->vt_func != NULL,
+              "chVTResetI(), #1",
+              "timer not set or already triggered");
+
+  if (vtp->vt_next != (void *)&vtlist)
+    vtp->vt_next->vt_time += vtp->vt_time;
+  vtp->vt_prev->vt_next = vtp->vt_next;
+  vtp->vt_next->vt_prev = vtp->vt_prev;
+  vtp->vt_func = NULL;
+}
+
+/**
+ * @brief Checks if the current system time is within the specified time window.
+ *
+ * @param[in] start the start of the time window (inclusive)
+ * @param[in] end the end of the time window (non inclusive)
+ * @retval TRUE current time within the specified time window.
+ * @retval FALSE current time not within the specified time window.
+ * @note When start==end then the function returns always true because the
+ *       whole time range is specified.
+ */
+bool_t chTimeIsWithin(systime_t start, systime_t end) {
+
+  systime_t time = chTimeNow();
+  return end > start ? (time >= start) && (time < end) :
+                       (time >= start) || (time < end);
+}
+
+/** @} */