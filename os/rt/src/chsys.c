/*
    ChibiOS - Copyright (C) 2006..2016 Giovanni Di Sirio.

    This file is part of ChibiOS.

    ChibiOS is free software; you can redistribute it and/or modify
    it under the terms of the GNU General Public License as published by
    the Free Software Foundation; either version 3 of the License, or
    (at your option) any later version.

    ChibiOS is distributed in the hope that it will be useful,
    but WITHOUT ANY WARRANTY; without even the implied warranty of
    MERCHANTABILITY or FITNESS FOR A PARTICULAR PURPOSE.  See the
    GNU General Public License for more details.

    You should have received a copy of the GNU General Public License
    along with this program.  If not, see <http://www.gnu.org/licenses/>.
*/

/**
 * @file    chsys.c
 * @brief   System related code.
 *
 * @addtogroup system
 * @details System related APIs and services:
 *          - Initialization.
 *          - Locks.
 *          - Interrupt Handling.
 *          - Power Management.
 *          - Abnormal Termination.
 *          - Realtime counter.
 *          .
 * @{
 */

#include "ch.h"

/*===========================================================================*/
/* Module exported variables.                                                */
/*===========================================================================*/

#if (CH_CFG_NO_IDLE_THREAD == FALSE) || defined(__DOXYGEN__)
/**
 * @brief   Idle thread working area.
 */
THD_WORKING_AREA(ch_idle_thread_wa, PORT_IDLE_THREAD_STACK_SIZE);
#endif

/*===========================================================================*/
/* Module local types.                                                       */
/*===========================================================================*/

/*===========================================================================*/
/* Module local variables.                                                   */
/*===========================================================================*/

/*===========================================================================*/
/* Module local functions.                                                   */
/*===========================================================================*/

#if (CH_CFG_NO_IDLE_THREAD == FALSE) || defined(__DOXYGEN__)
/**
 * @brief   This function implements the idle thread infinite loop.
 * @details The function puts the processor in the lowest power mode capable
 *          to serve interrupts.<br>
 *          The priority is internally set to the minimum system value so
 *          that this thread is executed only if there are no other ready
 *          threads in the system.
 *
 * @param[in] p         the thread parameter, unused in this scenario
 */
static void _idle_thread(void *p) {

  (void)p;

  while (true) {
    /*lint -save -e522 [2.2] Apparently no side effects because it contains
      an asm instruction.*/
    port_wait_for_interrupt();
    /*lint -restore*/
    CH_CFG_IDLE_LOOP_HOOK();
  }
}
#endif /* CH_CFG_NO_IDLE_THREAD == FALSE */

/*===========================================================================*/
/* Module exported functions.                                                */
/*===========================================================================*/

/**
 * @brief   ChibiOS/RT initialization.
 * @details After executing this function the current instructions stream
 *          becomes the main thread.
 * @pre     Interrupts must disabled before invoking this function.
 * @post    The main thread is created with priority @p NORMALPRIO and
 *          interrupts are enabled.
 *
 * @special
 */
void chSysInit(void) {
  extern stkalign_t __main_thread_stack_base__;

  _scheduler_init();
  _vt_init();

#if CH_DBG_SYSTEM_STATE_CHECK == TRUE
  ch.dbg.isr_cnt  = (cnt_t)0;
  ch.dbg.lock_cnt = (cnt_t)0;
#endif
#if CH_CFG_USE_TM == TRUE
  _tm_init();
#endif
#if CH_CFG_USE_MEMCORE == TRUE
  _core_init();
#endif
#if CH_CFG_USE_HEAP == TRUE
  _heap_init();
#endif
#if CH_DBG_STATISTICS == TRUE
  _stats_init();
#endif
#if CH_DBG_TRACE_MASK != CH_DBG_TRACE_MASK_NONE
  _dbg_trace_init();
#endif

#if CH_CFG_NO_IDLE_THREAD == FALSE
  /* Now this instructions flow becomes the main thread.*/
  currp = _thread_init(&ch.mainthread, "main", NORMALPRIO);
#else
  /* Now this instructions flow becomes the idle thread.*/
<<<<<<< HEAD
  currp = _thread_init(&ch.mainthread, "idle", IDLEPRIO));
=======
  currp = _thread_init(&ch.mainthread, "idle", IDLEPRIO);
>>>>>>> 5767275d
#endif

  /* Setting up the base address of the static main thread stack.*/
  currp->stklimit = &__main_thread_stack_base__;

  /* Setting up the caller as current thread.*/
  currp->state = CH_STATE_CURRENT;

  /* Port layer initialization last because it depend on some of the
     initializations performed before.*/
  port_init();

#if CH_DBG_STATISTICS == TRUE
  /* Starting measurement for this thread.*/
<<<<<<< HEAD
  chTMStartMeasurementX(&currp->p_stats);
=======
  chTMStartMeasurementX(&currp->stats);
>>>>>>> 5767275d
#endif

  /* It is alive now.*/
  chSysEnable();

#if CH_CFG_USE_REGISTRY == TRUE
  /* Note, &ch_debug points to the string "main" if the registry is
     active.*/
  chRegSetThreadName((const char *)&ch_debug);
#endif

#if CH_CFG_NO_IDLE_THREAD == FALSE
  {
    static const thread_descriptor_t idle_descriptor = {
      "idle",
<<<<<<< HEAD
      THD_WORKING_AREA_BASE(ch.idle_thread_wa),
      THD_WORKING_AREA_END(ch.idle_thread_wa),
=======
      THD_WORKING_AREA_BASE(ch_idle_thread_wa),
      THD_WORKING_AREA_END(ch_idle_thread_wa),
>>>>>>> 5767275d
      IDLEPRIO,
      _idle_thread,
      NULL
    };

    /* This thread has the lowest priority in the system, its role is just to
       serve interrupts in its context while keeping the lowest energy saving
       mode compatible with the system status.*/
    (void) chThdCreate(&idle_descriptor);
  }
#endif
}

/**
 * @brief   Halts the system.
 * @details This function is invoked by the operating system when an
 *          unrecoverable error is detected, for example because a programming
 *          error in the application code that triggers an assertion while
 *          in debug mode.
 * @note    Can be invoked from any system state.
 *
 * @param[in] reason        pointer to an error string
 *
 * @special
 */
void chSysHalt(const char *reason) {

  port_disable();

  /* Halt hook code, usually empty.*/
  CH_CFG_SYSTEM_HALT_HOOK(reason);

  /* Logging the event.*/
  _dbg_trace_halt(reason);

  /* Pointing to the passed message.*/
  ch.dbg.panic_msg = reason;

  /* Harmless infinite loop.*/
  while (true) {
  }
}

/**
 * @brief   System integrity check.
 * @details Performs an integrity check of the important ChibiOS/RT data
 *          structures.
 * @note    The appropriate action in case of failure is to halt the system
 *          before releasing the critical zone.
 * @note    If the system is corrupted then one possible outcome of this
 *          function is an exception caused by @p NULL or corrupted pointers
 *          in list elements. Exception vectors must be monitored as well.
 * @note    This function is not used internally, it is up to the
 *          application to define if and where to perform system
 *          checking.
 * @note    Performing all tests at once can be a slow operation and can
 *          degrade the system response time. It is suggested to execute
 *          one test at time and release the critical zone in between tests.
 *
 * @param[in] testmask  Each bit in this mask is associated to a test to be
 *                      performed.
 * @return              The test result.
 * @retval false        The test succeeded.
 * @retval true         Test failed.
 *
 * @iclass
 */
bool chSysIntegrityCheckI(unsigned testmask) {
  cnt_t n;

  chDbgCheckClassI();

  /* Ready List integrity check.*/
  if ((testmask & CH_INTEGRITY_RLIST) != 0U) {
    thread_t *tp;

    /* Scanning the ready list forward.*/
    n = (cnt_t)0;
    tp = ch.rlist.queue.next;
    while (tp != (thread_t *)&ch.rlist.queue) {
      n++;
      tp = tp->next;
    }

    /* Scanning the ready list backward.*/
    tp = ch.rlist.queue.prev;
    while (tp != (thread_t *)&ch.rlist.queue) {
      n--;
      tp = tp->prev;
    }

    /* The number of elements must match.*/
    if (n != (cnt_t)0) {
      return true;
    }
  }

  /* Timers list integrity check.*/
  if ((testmask & CH_INTEGRITY_VTLIST) != 0U) {
    virtual_timer_t * vtp;

    /* Scanning the timers list forward.*/
    n = (cnt_t)0;
    vtp = ch.vtlist.next;
    while (vtp != (virtual_timer_t *)&ch.vtlist) {
      n++;
      vtp = vtp->next;
    }

    /* Scanning the timers list backward.*/
    vtp = ch.vtlist.prev;
    while (vtp != (virtual_timer_t *)&ch.vtlist) {
      n--;
      vtp = vtp->prev;
    }

    /* The number of elements must match.*/
    if (n != (cnt_t)0) {
      return true;
    }
  }

#if CH_CFG_USE_REGISTRY == TRUE
  if ((testmask & CH_INTEGRITY_REGISTRY) != 0U) {
    thread_t *tp;

    /* Scanning the ready list forward.*/
    n = (cnt_t)0;
    tp = ch.rlist.newer;
    while (tp != (thread_t *)&ch.rlist) {
      n++;
      tp = tp->newer;
    }

    /* Scanning the ready list backward.*/
    tp = ch.rlist.older;
    while (tp != (thread_t *)&ch.rlist) {
      n--;
      tp = tp->older;
    }

    /* The number of elements must match.*/
    if (n != (cnt_t)0) {
      return true;
    }
  }
#endif /* CH_CFG_USE_REGISTRY == TRUE */

#if defined(PORT_INTEGRITY_CHECK)
  if ((testmask & CH_INTEGRITY_PORT) != 0U) {
    PORT_INTEGRITY_CHECK();
  }
#endif

  return false;
}

/**
 * @brief   Handles time ticks for round robin preemption and timer increments.
 * @details Decrements the remaining time quantum of the running thread
 *          and preempts it when the quantum is used up. Increments system
 *          time and manages the timers.
 * @note    The frequency of the timer determines the system tick granularity
 *          and, together with the @p CH_CFG_TIME_QUANTUM macro, the round robin
 *          interval.
 *
 * @iclass
 */
void chSysTimerHandlerI(void) {

  chDbgCheckClassI();

#if CH_CFG_TIME_QUANTUM > 0
  /* Running thread has not used up quantum yet? */
  if (currp->preempt > (tslices_t)0) {
    /* Decrement remaining quantum.*/
    currp->preempt--;
  }
#endif
#if CH_DBG_THREADS_PROFILING == TRUE
  currp->time++;
#endif
  chVTDoTickI();
  CH_CFG_SYSTEM_TICK_HOOK();
}

/**
 * @brief   Returns the execution status and enters a critical zone.
 * @details This functions enters into a critical zone and can be called
 *          from any context. Because its flexibility it is less efficient
 *          than @p chSysLock() which is preferable when the calling context
 *          is known.
 * @post    The system is in a critical zone.
 *
 * @return              The previous system status, the encoding of this
 *                      status word is architecture-dependent and opaque.
 *
 * @xclass
 */
syssts_t chSysGetStatusAndLockX(void) {

  syssts_t sts = port_get_irq_status();
  if (port_irq_enabled(sts)) {
    if (port_is_isr_context()) {
      chSysLockFromISR();
    }
    else {
      chSysLock();
    }
  }
  return sts;
}

/**
 * @brief   Restores the specified execution status and leaves a critical zone.
 * @note    A call to @p chSchRescheduleS() is automatically performed
 *          if exiting the critical zone and if not in ISR context.
 *
 * @param[in] sts       the system status to be restored.
 *
 * @xclass
 */
void chSysRestoreStatusX(syssts_t sts) {

  if (port_irq_enabled(sts)) {
    if (port_is_isr_context()) {
      chSysUnlockFromISR();
    }
    else {
      chSchRescheduleS();
      chSysUnlock();
    }
  }
}

#if (PORT_SUPPORTS_RT == TRUE) || defined(__DOXYGEN__)
/**
 * @brief   Realtime window test.
 * @details This function verifies if the current realtime counter value
 *          lies within the specified range or not. The test takes care
 *          of the realtime counter wrapping to zero on overflow.
 * @note    When start==end then the function returns always true because the
 *          whole time range is specified.
 * @note    This function is only available if the port layer supports the
 *          option @p PORT_SUPPORTS_RT.
 *
 * @param[in] cnt       the counter value to be tested
 * @param[in] start     the start of the time window (inclusive)
 * @param[in] end       the end of the time window (non inclusive)
 * @retval true         current time within the specified time window.
 * @retval false        current time not within the specified time window.
 *
 * @xclass
 */
bool chSysIsCounterWithinX(rtcnt_t cnt, rtcnt_t start, rtcnt_t end) {

  return (bool)((cnt - start) < (end - start));
}

/**
 * @brief   Polled delay.
 * @note    The real delay is always few cycles in excess of the specified
 *          value.
 * @note    This function is only available if the port layer supports the
 *          option @p PORT_SUPPORTS_RT.
 *
 * @param[in] cycles    number of cycles
 *
 * @xclass
 */
void chSysPolledDelayX(rtcnt_t cycles) {
  rtcnt_t start = chSysGetRealtimeCounterX();
  rtcnt_t end  = start + cycles;

  while (chSysIsCounterWithinX(chSysGetRealtimeCounterX(), start, end)) {
  }
}
#endif /* PORT_SUPPORTS_RT == TRUE */

/** @} */
<|MERGE_RESOLUTION|>--- conflicted
+++ resolved
@@ -1,456 +1,443 @@
-/*
-    ChibiOS - Copyright (C) 2006..2016 Giovanni Di Sirio.
-
-    This file is part of ChibiOS.
-
-    ChibiOS is free software; you can redistribute it and/or modify
-    it under the terms of the GNU General Public License as published by
-    the Free Software Foundation; either version 3 of the License, or
-    (at your option) any later version.
-
-    ChibiOS is distributed in the hope that it will be useful,
-    but WITHOUT ANY WARRANTY; without even the implied warranty of
-    MERCHANTABILITY or FITNESS FOR A PARTICULAR PURPOSE.  See the
-    GNU General Public License for more details.
-
-    You should have received a copy of the GNU General Public License
-    along with this program.  If not, see <http://www.gnu.org/licenses/>.
-*/
-
-/**
- * @file    chsys.c
- * @brief   System related code.
- *
- * @addtogroup system
- * @details System related APIs and services:
- *          - Initialization.
- *          - Locks.
- *          - Interrupt Handling.
- *          - Power Management.
- *          - Abnormal Termination.
- *          - Realtime counter.
- *          .
- * @{
- */
-
-#include "ch.h"
-
-/*===========================================================================*/
-/* Module exported variables.                                                */
-/*===========================================================================*/
-
-#if (CH_CFG_NO_IDLE_THREAD == FALSE) || defined(__DOXYGEN__)
-/**
- * @brief   Idle thread working area.
- */
-THD_WORKING_AREA(ch_idle_thread_wa, PORT_IDLE_THREAD_STACK_SIZE);
-#endif
-
-/*===========================================================================*/
-/* Module local types.                                                       */
-/*===========================================================================*/
-
-/*===========================================================================*/
-/* Module local variables.                                                   */
-/*===========================================================================*/
-
-/*===========================================================================*/
-/* Module local functions.                                                   */
-/*===========================================================================*/
-
-#if (CH_CFG_NO_IDLE_THREAD == FALSE) || defined(__DOXYGEN__)
-/**
- * @brief   This function implements the idle thread infinite loop.
- * @details The function puts the processor in the lowest power mode capable
- *          to serve interrupts.<br>
- *          The priority is internally set to the minimum system value so
- *          that this thread is executed only if there are no other ready
- *          threads in the system.
- *
- * @param[in] p         the thread parameter, unused in this scenario
- */
-static void _idle_thread(void *p) {
-
-  (void)p;
-
-  while (true) {
-    /*lint -save -e522 [2.2] Apparently no side effects because it contains
-      an asm instruction.*/
-    port_wait_for_interrupt();
-    /*lint -restore*/
-    CH_CFG_IDLE_LOOP_HOOK();
-  }
-}
-#endif /* CH_CFG_NO_IDLE_THREAD == FALSE */
-
-/*===========================================================================*/
-/* Module exported functions.                                                */
-/*===========================================================================*/
-
-/**
- * @brief   ChibiOS/RT initialization.
- * @details After executing this function the current instructions stream
- *          becomes the main thread.
- * @pre     Interrupts must disabled before invoking this function.
- * @post    The main thread is created with priority @p NORMALPRIO and
- *          interrupts are enabled.
- *
- * @special
- */
-void chSysInit(void) {
-  extern stkalign_t __main_thread_stack_base__;
-
-  _scheduler_init();
-  _vt_init();
-
-#if CH_DBG_SYSTEM_STATE_CHECK == TRUE
-  ch.dbg.isr_cnt  = (cnt_t)0;
-  ch.dbg.lock_cnt = (cnt_t)0;
-#endif
-#if CH_CFG_USE_TM == TRUE
-  _tm_init();
-#endif
-#if CH_CFG_USE_MEMCORE == TRUE
-  _core_init();
-#endif
-#if CH_CFG_USE_HEAP == TRUE
-  _heap_init();
-#endif
-#if CH_DBG_STATISTICS == TRUE
-  _stats_init();
-#endif
-#if CH_DBG_TRACE_MASK != CH_DBG_TRACE_MASK_NONE
-  _dbg_trace_init();
-#endif
-
-#if CH_CFG_NO_IDLE_THREAD == FALSE
-  /* Now this instructions flow becomes the main thread.*/
-  currp = _thread_init(&ch.mainthread, "main", NORMALPRIO);
-#else
-  /* Now this instructions flow becomes the idle thread.*/
-<<<<<<< HEAD
-  currp = _thread_init(&ch.mainthread, "idle", IDLEPRIO));
-=======
-  currp = _thread_init(&ch.mainthread, "idle", IDLEPRIO);
->>>>>>> 5767275d
-#endif
-
-  /* Setting up the base address of the static main thread stack.*/
-  currp->stklimit = &__main_thread_stack_base__;
-
-  /* Setting up the caller as current thread.*/
-  currp->state = CH_STATE_CURRENT;
-
-  /* Port layer initialization last because it depend on some of the
-     initializations performed before.*/
-  port_init();
-
-#if CH_DBG_STATISTICS == TRUE
-  /* Starting measurement for this thread.*/
-<<<<<<< HEAD
-  chTMStartMeasurementX(&currp->p_stats);
-=======
-  chTMStartMeasurementX(&currp->stats);
->>>>>>> 5767275d
-#endif
-
-  /* It is alive now.*/
-  chSysEnable();
-
-#if CH_CFG_USE_REGISTRY == TRUE
-  /* Note, &ch_debug points to the string "main" if the registry is
-     active.*/
-  chRegSetThreadName((const char *)&ch_debug);
-#endif
-
-#if CH_CFG_NO_IDLE_THREAD == FALSE
-  {
-    static const thread_descriptor_t idle_descriptor = {
-      "idle",
-<<<<<<< HEAD
-      THD_WORKING_AREA_BASE(ch.idle_thread_wa),
-      THD_WORKING_AREA_END(ch.idle_thread_wa),
-=======
-      THD_WORKING_AREA_BASE(ch_idle_thread_wa),
-      THD_WORKING_AREA_END(ch_idle_thread_wa),
->>>>>>> 5767275d
-      IDLEPRIO,
-      _idle_thread,
-      NULL
-    };
-
-    /* This thread has the lowest priority in the system, its role is just to
-       serve interrupts in its context while keeping the lowest energy saving
-       mode compatible with the system status.*/
-    (void) chThdCreate(&idle_descriptor);
-  }
-#endif
-}
-
-/**
- * @brief   Halts the system.
- * @details This function is invoked by the operating system when an
- *          unrecoverable error is detected, for example because a programming
- *          error in the application code that triggers an assertion while
- *          in debug mode.
- * @note    Can be invoked from any system state.
- *
- * @param[in] reason        pointer to an error string
- *
- * @special
- */
-void chSysHalt(const char *reason) {
-
-  port_disable();
-
-  /* Halt hook code, usually empty.*/
-  CH_CFG_SYSTEM_HALT_HOOK(reason);
-
-  /* Logging the event.*/
-  _dbg_trace_halt(reason);
-
-  /* Pointing to the passed message.*/
-  ch.dbg.panic_msg = reason;
-
-  /* Harmless infinite loop.*/
-  while (true) {
-  }
-}
-
-/**
- * @brief   System integrity check.
- * @details Performs an integrity check of the important ChibiOS/RT data
- *          structures.
- * @note    The appropriate action in case of failure is to halt the system
- *          before releasing the critical zone.
- * @note    If the system is corrupted then one possible outcome of this
- *          function is an exception caused by @p NULL or corrupted pointers
- *          in list elements. Exception vectors must be monitored as well.
- * @note    This function is not used internally, it is up to the
- *          application to define if and where to perform system
- *          checking.
- * @note    Performing all tests at once can be a slow operation and can
- *          degrade the system response time. It is suggested to execute
- *          one test at time and release the critical zone in between tests.
- *
- * @param[in] testmask  Each bit in this mask is associated to a test to be
- *                      performed.
- * @return              The test result.
- * @retval false        The test succeeded.
- * @retval true         Test failed.
- *
- * @iclass
- */
-bool chSysIntegrityCheckI(unsigned testmask) {
-  cnt_t n;
-
-  chDbgCheckClassI();
-
-  /* Ready List integrity check.*/
-  if ((testmask & CH_INTEGRITY_RLIST) != 0U) {
-    thread_t *tp;
-
-    /* Scanning the ready list forward.*/
-    n = (cnt_t)0;
-    tp = ch.rlist.queue.next;
-    while (tp != (thread_t *)&ch.rlist.queue) {
-      n++;
-      tp = tp->next;
-    }
-
-    /* Scanning the ready list backward.*/
-    tp = ch.rlist.queue.prev;
-    while (tp != (thread_t *)&ch.rlist.queue) {
-      n--;
-      tp = tp->prev;
-    }
-
-    /* The number of elements must match.*/
-    if (n != (cnt_t)0) {
-      return true;
-    }
-  }
-
-  /* Timers list integrity check.*/
-  if ((testmask & CH_INTEGRITY_VTLIST) != 0U) {
-    virtual_timer_t * vtp;
-
-    /* Scanning the timers list forward.*/
-    n = (cnt_t)0;
-    vtp = ch.vtlist.next;
-    while (vtp != (virtual_timer_t *)&ch.vtlist) {
-      n++;
-      vtp = vtp->next;
-    }
-
-    /* Scanning the timers list backward.*/
-    vtp = ch.vtlist.prev;
-    while (vtp != (virtual_timer_t *)&ch.vtlist) {
-      n--;
-      vtp = vtp->prev;
-    }
-
-    /* The number of elements must match.*/
-    if (n != (cnt_t)0) {
-      return true;
-    }
-  }
-
-#if CH_CFG_USE_REGISTRY == TRUE
-  if ((testmask & CH_INTEGRITY_REGISTRY) != 0U) {
-    thread_t *tp;
-
-    /* Scanning the ready list forward.*/
-    n = (cnt_t)0;
-    tp = ch.rlist.newer;
-    while (tp != (thread_t *)&ch.rlist) {
-      n++;
-      tp = tp->newer;
-    }
-
-    /* Scanning the ready list backward.*/
-    tp = ch.rlist.older;
-    while (tp != (thread_t *)&ch.rlist) {
-      n--;
-      tp = tp->older;
-    }
-
-    /* The number of elements must match.*/
-    if (n != (cnt_t)0) {
-      return true;
-    }
-  }
-#endif /* CH_CFG_USE_REGISTRY == TRUE */
-
-#if defined(PORT_INTEGRITY_CHECK)
-  if ((testmask & CH_INTEGRITY_PORT) != 0U) {
-    PORT_INTEGRITY_CHECK();
-  }
-#endif
-
-  return false;
-}
-
-/**
- * @brief   Handles time ticks for round robin preemption and timer increments.
- * @details Decrements the remaining time quantum of the running thread
- *          and preempts it when the quantum is used up. Increments system
- *          time and manages the timers.
- * @note    The frequency of the timer determines the system tick granularity
- *          and, together with the @p CH_CFG_TIME_QUANTUM macro, the round robin
- *          interval.
- *
- * @iclass
- */
-void chSysTimerHandlerI(void) {
-
-  chDbgCheckClassI();
-
-#if CH_CFG_TIME_QUANTUM > 0
-  /* Running thread has not used up quantum yet? */
-  if (currp->preempt > (tslices_t)0) {
-    /* Decrement remaining quantum.*/
-    currp->preempt--;
-  }
-#endif
-#if CH_DBG_THREADS_PROFILING == TRUE
-  currp->time++;
-#endif
-  chVTDoTickI();
-  CH_CFG_SYSTEM_TICK_HOOK();
-}
-
-/**
- * @brief   Returns the execution status and enters a critical zone.
- * @details This functions enters into a critical zone and can be called
- *          from any context. Because its flexibility it is less efficient
- *          than @p chSysLock() which is preferable when the calling context
- *          is known.
- * @post    The system is in a critical zone.
- *
- * @return              The previous system status, the encoding of this
- *                      status word is architecture-dependent and opaque.
- *
- * @xclass
- */
-syssts_t chSysGetStatusAndLockX(void) {
-
-  syssts_t sts = port_get_irq_status();
-  if (port_irq_enabled(sts)) {
-    if (port_is_isr_context()) {
-      chSysLockFromISR();
-    }
-    else {
-      chSysLock();
-    }
-  }
-  return sts;
-}
-
-/**
- * @brief   Restores the specified execution status and leaves a critical zone.
- * @note    A call to @p chSchRescheduleS() is automatically performed
- *          if exiting the critical zone and if not in ISR context.
- *
- * @param[in] sts       the system status to be restored.
- *
- * @xclass
- */
-void chSysRestoreStatusX(syssts_t sts) {
-
-  if (port_irq_enabled(sts)) {
-    if (port_is_isr_context()) {
-      chSysUnlockFromISR();
-    }
-    else {
-      chSchRescheduleS();
-      chSysUnlock();
-    }
-  }
-}
-
-#if (PORT_SUPPORTS_RT == TRUE) || defined(__DOXYGEN__)
-/**
- * @brief   Realtime window test.
- * @details This function verifies if the current realtime counter value
- *          lies within the specified range or not. The test takes care
- *          of the realtime counter wrapping to zero on overflow.
- * @note    When start==end then the function returns always true because the
- *          whole time range is specified.
- * @note    This function is only available if the port layer supports the
- *          option @p PORT_SUPPORTS_RT.
- *
- * @param[in] cnt       the counter value to be tested
- * @param[in] start     the start of the time window (inclusive)
- * @param[in] end       the end of the time window (non inclusive)
- * @retval true         current time within the specified time window.
- * @retval false        current time not within the specified time window.
- *
- * @xclass
- */
-bool chSysIsCounterWithinX(rtcnt_t cnt, rtcnt_t start, rtcnt_t end) {
-
-  return (bool)((cnt - start) < (end - start));
-}
-
-/**
- * @brief   Polled delay.
- * @note    The real delay is always few cycles in excess of the specified
- *          value.
- * @note    This function is only available if the port layer supports the
- *          option @p PORT_SUPPORTS_RT.
- *
- * @param[in] cycles    number of cycles
- *
- * @xclass
- */
-void chSysPolledDelayX(rtcnt_t cycles) {
-  rtcnt_t start = chSysGetRealtimeCounterX();
-  rtcnt_t end  = start + cycles;
-
-  while (chSysIsCounterWithinX(chSysGetRealtimeCounterX(), start, end)) {
-  }
-}
-#endif /* PORT_SUPPORTS_RT == TRUE */
-
-/** @} */
+/*
+    ChibiOS - Copyright (C) 2006..2016 Giovanni Di Sirio.
+
+    This file is part of ChibiOS.
+
+    ChibiOS is free software; you can redistribute it and/or modify
+    it under the terms of the GNU General Public License as published by
+    the Free Software Foundation; either version 3 of the License, or
+    (at your option) any later version.
+
+    ChibiOS is distributed in the hope that it will be useful,
+    but WITHOUT ANY WARRANTY; without even the implied warranty of
+    MERCHANTABILITY or FITNESS FOR A PARTICULAR PURPOSE.  See the
+    GNU General Public License for more details.
+
+    You should have received a copy of the GNU General Public License
+    along with this program.  If not, see <http://www.gnu.org/licenses/>.
+*/
+
+/**
+ * @file    chsys.c
+ * @brief   System related code.
+ *
+ * @addtogroup system
+ * @details System related APIs and services:
+ *          - Initialization.
+ *          - Locks.
+ *          - Interrupt Handling.
+ *          - Power Management.
+ *          - Abnormal Termination.
+ *          - Realtime counter.
+ *          .
+ * @{
+ */
+
+#include "ch.h"
+
+/*===========================================================================*/
+/* Module exported variables.                                                */
+/*===========================================================================*/
+
+#if (CH_CFG_NO_IDLE_THREAD == FALSE) || defined(__DOXYGEN__)
+/**
+ * @brief   Idle thread working area.
+ */
+THD_WORKING_AREA(ch_idle_thread_wa, PORT_IDLE_THREAD_STACK_SIZE);
+#endif
+
+/*===========================================================================*/
+/* Module local types.                                                       */
+/*===========================================================================*/
+
+/*===========================================================================*/
+/* Module local variables.                                                   */
+/*===========================================================================*/
+
+/*===========================================================================*/
+/* Module local functions.                                                   */
+/*===========================================================================*/
+
+#if (CH_CFG_NO_IDLE_THREAD == FALSE) || defined(__DOXYGEN__)
+/**
+ * @brief   This function implements the idle thread infinite loop.
+ * @details The function puts the processor in the lowest power mode capable
+ *          to serve interrupts.<br>
+ *          The priority is internally set to the minimum system value so
+ *          that this thread is executed only if there are no other ready
+ *          threads in the system.
+ *
+ * @param[in] p         the thread parameter, unused in this scenario
+ */
+static void _idle_thread(void *p) {
+
+  (void)p;
+
+  while (true) {
+    /*lint -save -e522 [2.2] Apparently no side effects because it contains
+      an asm instruction.*/
+    port_wait_for_interrupt();
+    /*lint -restore*/
+    CH_CFG_IDLE_LOOP_HOOK();
+  }
+}
+#endif /* CH_CFG_NO_IDLE_THREAD == FALSE */
+
+/*===========================================================================*/
+/* Module exported functions.                                                */
+/*===========================================================================*/
+
+/**
+ * @brief   ChibiOS/RT initialization.
+ * @details After executing this function the current instructions stream
+ *          becomes the main thread.
+ * @pre     Interrupts must disabled before invoking this function.
+ * @post    The main thread is created with priority @p NORMALPRIO and
+ *          interrupts are enabled.
+ *
+ * @special
+ */
+void chSysInit(void) {
+  extern stkalign_t __main_thread_stack_base__;
+
+  _scheduler_init();
+  _vt_init();
+
+#if CH_DBG_SYSTEM_STATE_CHECK == TRUE
+  ch.dbg.isr_cnt  = (cnt_t)0;
+  ch.dbg.lock_cnt = (cnt_t)0;
+#endif
+#if CH_CFG_USE_TM == TRUE
+  _tm_init();
+#endif
+#if CH_CFG_USE_MEMCORE == TRUE
+  _core_init();
+#endif
+#if CH_CFG_USE_HEAP == TRUE
+  _heap_init();
+#endif
+#if CH_DBG_STATISTICS == TRUE
+  _stats_init();
+#endif
+#if CH_DBG_TRACE_MASK != CH_DBG_TRACE_MASK_NONE
+  _dbg_trace_init();
+#endif
+
+#if CH_CFG_NO_IDLE_THREAD == FALSE
+  /* Now this instructions flow becomes the main thread.*/
+  currp = _thread_init(&ch.mainthread, "main", NORMALPRIO);
+#else
+  /* Now this instructions flow becomes the idle thread.*/
+  currp = _thread_init(&ch.mainthread, "idle", IDLEPRIO);
+#endif
+
+  /* Setting up the base address of the static main thread stack.*/
+  currp->stklimit = &__main_thread_stack_base__;
+
+  /* Setting up the caller as current thread.*/
+  currp->state = CH_STATE_CURRENT;
+
+  /* Port layer initialization last because it depend on some of the
+     initializations performed before.*/
+  port_init();
+
+#if CH_DBG_STATISTICS == TRUE
+  /* Starting measurement for this thread.*/
+  chTMStartMeasurementX(&currp->stats);
+#endif
+
+  /* It is alive now.*/
+  chSysEnable();
+
+#if CH_CFG_USE_REGISTRY == TRUE
+  /* Note, &ch_debug points to the string "main" if the registry is
+     active.*/
+  chRegSetThreadName((const char *)&ch_debug);
+#endif
+
+#if CH_CFG_NO_IDLE_THREAD == FALSE
+  {
+    static const thread_descriptor_t idle_descriptor = {
+      "idle",
+      THD_WORKING_AREA_BASE(ch_idle_thread_wa),
+      THD_WORKING_AREA_END(ch_idle_thread_wa),
+      IDLEPRIO,
+      _idle_thread,
+      NULL
+    };
+
+    /* This thread has the lowest priority in the system, its role is just to
+       serve interrupts in its context while keeping the lowest energy saving
+       mode compatible with the system status.*/
+    (void) chThdCreate(&idle_descriptor);
+  }
+#endif
+}
+
+/**
+ * @brief   Halts the system.
+ * @details This function is invoked by the operating system when an
+ *          unrecoverable error is detected, for example because a programming
+ *          error in the application code that triggers an assertion while
+ *          in debug mode.
+ * @note    Can be invoked from any system state.
+ *
+ * @param[in] reason        pointer to an error string
+ *
+ * @special
+ */
+void chSysHalt(const char *reason) {
+
+  port_disable();
+
+  /* Halt hook code, usually empty.*/
+  CH_CFG_SYSTEM_HALT_HOOK(reason);
+
+  /* Logging the event.*/
+  _dbg_trace_halt(reason);
+
+  /* Pointing to the passed message.*/
+  ch.dbg.panic_msg = reason;
+
+  /* Harmless infinite loop.*/
+  while (true) {
+  }
+}
+
+/**
+ * @brief   System integrity check.
+ * @details Performs an integrity check of the important ChibiOS/RT data
+ *          structures.
+ * @note    The appropriate action in case of failure is to halt the system
+ *          before releasing the critical zone.
+ * @note    If the system is corrupted then one possible outcome of this
+ *          function is an exception caused by @p NULL or corrupted pointers
+ *          in list elements. Exception vectors must be monitored as well.
+ * @note    This function is not used internally, it is up to the
+ *          application to define if and where to perform system
+ *          checking.
+ * @note    Performing all tests at once can be a slow operation and can
+ *          degrade the system response time. It is suggested to execute
+ *          one test at time and release the critical zone in between tests.
+ *
+ * @param[in] testmask  Each bit in this mask is associated to a test to be
+ *                      performed.
+ * @return              The test result.
+ * @retval false        The test succeeded.
+ * @retval true         Test failed.
+ *
+ * @iclass
+ */
+bool chSysIntegrityCheckI(unsigned testmask) {
+  cnt_t n;
+
+  chDbgCheckClassI();
+
+  /* Ready List integrity check.*/
+  if ((testmask & CH_INTEGRITY_RLIST) != 0U) {
+    thread_t *tp;
+
+    /* Scanning the ready list forward.*/
+    n = (cnt_t)0;
+    tp = ch.rlist.queue.next;
+    while (tp != (thread_t *)&ch.rlist.queue) {
+      n++;
+      tp = tp->next;
+    }
+
+    /* Scanning the ready list backward.*/
+    tp = ch.rlist.queue.prev;
+    while (tp != (thread_t *)&ch.rlist.queue) {
+      n--;
+      tp = tp->prev;
+    }
+
+    /* The number of elements must match.*/
+    if (n != (cnt_t)0) {
+      return true;
+    }
+  }
+
+  /* Timers list integrity check.*/
+  if ((testmask & CH_INTEGRITY_VTLIST) != 0U) {
+    virtual_timer_t * vtp;
+
+    /* Scanning the timers list forward.*/
+    n = (cnt_t)0;
+    vtp = ch.vtlist.next;
+    while (vtp != (virtual_timer_t *)&ch.vtlist) {
+      n++;
+      vtp = vtp->next;
+    }
+
+    /* Scanning the timers list backward.*/
+    vtp = ch.vtlist.prev;
+    while (vtp != (virtual_timer_t *)&ch.vtlist) {
+      n--;
+      vtp = vtp->prev;
+    }
+
+    /* The number of elements must match.*/
+    if (n != (cnt_t)0) {
+      return true;
+    }
+  }
+
+#if CH_CFG_USE_REGISTRY == TRUE
+  if ((testmask & CH_INTEGRITY_REGISTRY) != 0U) {
+    thread_t *tp;
+
+    /* Scanning the ready list forward.*/
+    n = (cnt_t)0;
+    tp = ch.rlist.newer;
+    while (tp != (thread_t *)&ch.rlist) {
+      n++;
+      tp = tp->newer;
+    }
+
+    /* Scanning the ready list backward.*/
+    tp = ch.rlist.older;
+    while (tp != (thread_t *)&ch.rlist) {
+      n--;
+      tp = tp->older;
+    }
+
+    /* The number of elements must match.*/
+    if (n != (cnt_t)0) {
+      return true;
+    }
+  }
+#endif /* CH_CFG_USE_REGISTRY == TRUE */
+
+#if defined(PORT_INTEGRITY_CHECK)
+  if ((testmask & CH_INTEGRITY_PORT) != 0U) {
+    PORT_INTEGRITY_CHECK();
+  }
+#endif
+
+  return false;
+}
+
+/**
+ * @brief   Handles time ticks for round robin preemption and timer increments.
+ * @details Decrements the remaining time quantum of the running thread
+ *          and preempts it when the quantum is used up. Increments system
+ *          time and manages the timers.
+ * @note    The frequency of the timer determines the system tick granularity
+ *          and, together with the @p CH_CFG_TIME_QUANTUM macro, the round robin
+ *          interval.
+ *
+ * @iclass
+ */
+void chSysTimerHandlerI(void) {
+
+  chDbgCheckClassI();
+
+#if CH_CFG_TIME_QUANTUM > 0
+  /* Running thread has not used up quantum yet? */
+  if (currp->preempt > (tslices_t)0) {
+    /* Decrement remaining quantum.*/
+    currp->preempt--;
+  }
+#endif
+#if CH_DBG_THREADS_PROFILING == TRUE
+  currp->time++;
+#endif
+  chVTDoTickI();
+  CH_CFG_SYSTEM_TICK_HOOK();
+}
+
+/**
+ * @brief   Returns the execution status and enters a critical zone.
+ * @details This functions enters into a critical zone and can be called
+ *          from any context. Because its flexibility it is less efficient
+ *          than @p chSysLock() which is preferable when the calling context
+ *          is known.
+ * @post    The system is in a critical zone.
+ *
+ * @return              The previous system status, the encoding of this
+ *                      status word is architecture-dependent and opaque.
+ *
+ * @xclass
+ */
+syssts_t chSysGetStatusAndLockX(void) {
+
+  syssts_t sts = port_get_irq_status();
+  if (port_irq_enabled(sts)) {
+    if (port_is_isr_context()) {
+      chSysLockFromISR();
+    }
+    else {
+      chSysLock();
+    }
+  }
+  return sts;
+}
+
+/**
+ * @brief   Restores the specified execution status and leaves a critical zone.
+ * @note    A call to @p chSchRescheduleS() is automatically performed
+ *          if exiting the critical zone and if not in ISR context.
+ *
+ * @param[in] sts       the system status to be restored.
+ *
+ * @xclass
+ */
+void chSysRestoreStatusX(syssts_t sts) {
+
+  if (port_irq_enabled(sts)) {
+    if (port_is_isr_context()) {
+      chSysUnlockFromISR();
+    }
+    else {
+      chSchRescheduleS();
+      chSysUnlock();
+    }
+  }
+}
+
+#if (PORT_SUPPORTS_RT == TRUE) || defined(__DOXYGEN__)
+/**
+ * @brief   Realtime window test.
+ * @details This function verifies if the current realtime counter value
+ *          lies within the specified range or not. The test takes care
+ *          of the realtime counter wrapping to zero on overflow.
+ * @note    When start==end then the function returns always true because the
+ *          whole time range is specified.
+ * @note    This function is only available if the port layer supports the
+ *          option @p PORT_SUPPORTS_RT.
+ *
+ * @param[in] cnt       the counter value to be tested
+ * @param[in] start     the start of the time window (inclusive)
+ * @param[in] end       the end of the time window (non inclusive)
+ * @retval true         current time within the specified time window.
+ * @retval false        current time not within the specified time window.
+ *
+ * @xclass
+ */
+bool chSysIsCounterWithinX(rtcnt_t cnt, rtcnt_t start, rtcnt_t end) {
+
+  return (bool)((cnt - start) < (end - start));
+}
+
+/**
+ * @brief   Polled delay.
+ * @note    The real delay is always few cycles in excess of the specified
+ *          value.
+ * @note    This function is only available if the port layer supports the
+ *          option @p PORT_SUPPORTS_RT.
+ *
+ * @param[in] cycles    number of cycles
+ *
+ * @xclass
+ */
+void chSysPolledDelayX(rtcnt_t cycles) {
+  rtcnt_t start = chSysGetRealtimeCounterX();
+  rtcnt_t end  = start + cycles;
+
+  while (chSysIsCounterWithinX(chSysGetRealtimeCounterX(), start, end)) {
+  }
+}
+#endif /* PORT_SUPPORTS_RT == TRUE */
+
+/** @} */