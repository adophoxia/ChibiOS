--- conflicted
+++ resolved
@@ -1,20 +1,16 @@
-# List of all the ChibiOS/RT test files.
-TESTSRC = ${CHIBIOS}/test/rt/test.c \
-          ${CHIBIOS}/test/rt/testthd.c \
-          ${CHIBIOS}/test/rt/testsem.c \
-          ${CHIBIOS}/test/rt/testmtx.c \
-          ${CHIBIOS}/test/rt/testmsg.c \
-          ${CHIBIOS}/test/rt/testmbox.c \
-          ${CHIBIOS}/test/rt/testevt.c \
-          ${CHIBIOS}/test/rt/testheap.c \
-          ${CHIBIOS}/test/rt/testpools.c \
-<<<<<<< HEAD
-          ${CHIBIOS}/test/rt/testqueues.c \
-=======
-          ${CHIBIOS}/test/rt/testdyn.c \
->>>>>>> 5767275d
-          ${CHIBIOS}/test/rt/testsys.c \
-          ${CHIBIOS}/test/rt/testbmk.c
-
-# Required include directories
-TESTINC = ${CHIBIOS}/test/rt
+# List of all the ChibiOS/RT test files.
+TESTSRC = ${CHIBIOS}/test/rt/test.c \
+          ${CHIBIOS}/test/rt/testthd.c \
+          ${CHIBIOS}/test/rt/testsem.c \
+          ${CHIBIOS}/test/rt/testmtx.c \
+          ${CHIBIOS}/test/rt/testmsg.c \
+          ${CHIBIOS}/test/rt/testmbox.c \
+          ${CHIBIOS}/test/rt/testevt.c \
+          ${CHIBIOS}/test/rt/testheap.c \
+          ${CHIBIOS}/test/rt/testpools.c \
+          ${CHIBIOS}/test/rt/testdyn.c \
+          ${CHIBIOS}/test/rt/testsys.c \
+          ${CHIBIOS}/test/rt/testbmk.c
+
+# Required include directories
+TESTINC = ${CHIBIOS}/test/rt